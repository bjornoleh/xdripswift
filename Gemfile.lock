GEM
  remote: https://rubygems.org/
  specs:
    CFPropertyList (3.0.7)
      base64
      nkf
      rexml
    addressable (2.8.7)
      public_suffix (>= 2.0.2, < 7.0)
    artifactory (3.0.17)
    atomos (0.1.3)
    aws-eventstream (1.3.0)
    aws-partitions (1.949.0)
    aws-sdk-core (3.200.0)
      aws-eventstream (~> 1, >= 1.3.0)
      aws-partitions (~> 1, >= 1.651.0)
      aws-sigv4 (~> 1.8)
      jmespath (~> 1, >= 1.6.1)
    aws-sdk-kms (1.87.0)
      aws-sdk-core (~> 3, >= 3.199.0)
      aws-sigv4 (~> 1.1)
    aws-sdk-s3 (1.155.0)
      aws-sdk-core (~> 3, >= 3.199.0)
      aws-sdk-kms (~> 1)
      aws-sigv4 (~> 1.8)
    aws-sigv4 (1.8.0)
      aws-eventstream (~> 1, >= 1.0.2)
    babosa (1.0.4)
    base64 (0.2.0)
    claide (1.1.0)
    colored (1.2)
    colored2 (3.1.2)
    commander (4.6.0)
      highline (~> 2.0.0)
    declarative (0.0.20)
    digest-crc (0.6.5)
      rake (>= 12.0.0, < 14.0.0)
    domain_name (0.5.20190701)
      unf (>= 0.0.5, < 1.0.0)
    dotenv (2.8.1)
    emoji_regex (3.2.3)
    excon (0.109.0)
    faraday (1.10.3)
      faraday-em_http (~> 1.0)
      faraday-em_synchrony (~> 1.0)
      faraday-excon (~> 1.1)
      faraday-httpclient (~> 1.0)
      faraday-multipart (~> 1.0)
      faraday-net_http (~> 1.0)
      faraday-net_http_persistent (~> 1.0)
      faraday-patron (~> 1.0)
      faraday-rack (~> 1.0)
      faraday-retry (~> 1.0)
      ruby2_keywords (>= 0.0.4)
    faraday-cookie_jar (0.0.7)
      faraday (>= 0.8.0)
      http-cookie (~> 1.0.0)
    faraday-em_http (1.0.0)
    faraday-em_synchrony (1.0.0)
    faraday-excon (1.1.0)
    faraday-httpclient (1.0.1)
    faraday-multipart (1.0.4)
      multipart-post (~> 2)
    faraday-net_http (1.0.1)
    faraday-net_http_persistent (1.2.0)
    faraday-patron (1.0.0)
    faraday-rack (1.0.0)
    faraday-retry (1.0.3)
    faraday_middleware (1.2.0)
      faraday (~> 1.0)
    fastimage (2.3.1)
    fastlane (2.221.1)
      CFPropertyList (>= 2.3, < 4.0.0)
      addressable (>= 2.8, < 3.0.0)
      artifactory (~> 3.0)
      aws-sdk-s3 (~> 1.0)
      babosa (>= 1.0.3, < 2.0.0)
      bundler (>= 1.12.0, < 3.0.0)
      colored (~> 1.2)
      commander (~> 4.6)
      dotenv (>= 2.1.1, < 3.0.0)
      emoji_regex (>= 0.1, < 4.0)
      excon (>= 0.71.0, < 1.0.0)
      faraday (~> 1.0)
      faraday-cookie_jar (~> 0.0.6)
      faraday_middleware (~> 1.0)
      fastimage (>= 2.1.0, < 3.0.0)
      gh_inspector (>= 1.1.2, < 2.0.0)
      google-apis-androidpublisher_v3 (~> 0.3)
      google-apis-playcustomapp_v1 (~> 0.1)
      google-cloud-env (>= 1.6.0, < 2.0.0)
      google-cloud-storage (~> 1.31)
      highline (~> 2.0)
      http-cookie (~> 1.0.5)
      json (< 3.0.0)
      jwt (>= 2.1.0, < 3)
      mini_magick (>= 4.9.4, < 5.0.0)
      multipart-post (>= 2.0.0, < 3.0.0)
      naturally (~> 2.2)
      optparse (>= 0.1.1, < 1.0.0)
      plist (>= 3.1.0, < 4.0.0)
      rubyzip (>= 2.0.0, < 3.0.0)
      security (= 0.1.5)
      simctl (~> 1.6.3)
      terminal-notifier (>= 2.0.0, < 3.0.0)
      terminal-table (~> 3)
      tty-screen (>= 0.6.3, < 1.0.0)
      tty-spinner (>= 0.8.0, < 1.0.0)
      word_wrap (~> 1.0.0)
      xcodeproj (>= 1.13.0, < 2.0.0)
      xcpretty (~> 0.3.0)
      xcpretty-travis-formatter (>= 0.0.3, < 2.0.0)
    gh_inspector (1.1.3)
    google-apis-androidpublisher_v3 (0.54.0)
      google-apis-core (>= 0.11.0, < 2.a)
    google-apis-core (0.11.3)
      addressable (~> 2.5, >= 2.5.1)
      googleauth (>= 0.16.2, < 2.a)
      httpclient (>= 2.8.1, < 3.a)
      mini_mime (~> 1.0)
      representable (~> 3.0)
      retriable (>= 2.0, < 4.a)
      rexml
    google-apis-iamcredentials_v1 (0.17.0)
      google-apis-core (>= 0.11.0, < 2.a)
    google-apis-playcustomapp_v1 (0.13.0)
      google-apis-core (>= 0.11.0, < 2.a)
    google-apis-storage_v1 (0.29.0)
      google-apis-core (>= 0.11.0, < 2.a)
    google-cloud-core (1.6.1)
      google-cloud-env (>= 1.0, < 3.a)
      google-cloud-errors (~> 1.0)
    google-cloud-env (1.6.0)
      faraday (>= 0.17.3, < 3.0)
    google-cloud-errors (1.3.1)
    google-cloud-storage (1.45.0)
      addressable (~> 2.8)
      digest-crc (~> 0.4)
      google-apis-iamcredentials_v1 (~> 0.1)
      google-apis-storage_v1 (~> 0.29.0)
      google-cloud-core (~> 1.6)
      googleauth (>= 0.16.2, < 2.a)
      mini_mime (~> 1.0)
    googleauth (1.8.1)
      faraday (>= 0.17.3, < 3.a)
      jwt (>= 1.4, < 3.0)
      multi_json (~> 1.11)
      os (>= 0.9, < 2.0)
      signet (>= 0.16, < 2.a)
    highline (2.0.3)
    http-cookie (1.0.6)
      domain_name (~> 0.5)
    httpclient (2.8.3)
    jmespath (1.6.2)
    json (2.7.2)
    jwt (2.8.2)
      base64
    mini_magick (4.13.1)
    mini_mime (1.1.5)
    multi_json (1.15.0)
    multipart-post (2.4.1)
    nanaimo (0.3.0)
    naturally (2.2.1)
    nkf (0.2.0)
    optparse (0.5.0)
    os (1.1.4)
    plist (3.7.1)
    public_suffix (5.1.1)
    rake (13.2.1)
    representable (3.2.0)
      declarative (< 0.1.0)
      trailblazer-option (>= 0.1.1, < 0.2.0)
      uber (< 0.2.0)
    retriable (3.1.2)
<<<<<<< HEAD
    rexml (3.2.8)
      strscan (>= 3.0.9)
=======
    rexml (3.2.9)
      strscan
>>>>>>> e3c35517
    rouge (2.0.7)
    ruby2_keywords (0.0.5)
    rubyzip (2.3.2)
    security (0.1.5)
    signet (0.18.0)
      addressable (~> 2.8)
      faraday (>= 0.17.5, < 3.a)
      jwt (>= 1.5, < 3.0)
      multi_json (~> 1.10)
    simctl (1.6.10)
      CFPropertyList
      naturally
    strscan (3.1.0)
    terminal-notifier (2.0.0)
    terminal-table (3.0.2)
      unicode-display_width (>= 1.1.1, < 3)
    trailblazer-option (0.1.2)
    tty-cursor (0.7.1)
    tty-screen (0.8.2)
    tty-spinner (0.9.3)
      tty-cursor (~> 0.7)
    uber (0.1.0)
    unf (0.1.4)
      unf_ext
    unf_ext (0.0.9.1)
    unicode-display_width (2.5.0)
    word_wrap (1.0.0)
    xcodeproj (1.24.0)
      CFPropertyList (>= 2.3.3, < 4.0)
      atomos (~> 0.1.3)
      claide (>= 1.0.2, < 2.0)
      colored2 (~> 3.1)
      nanaimo (~> 0.3.0)
      rexml (~> 3.2.4)
    xcpretty (0.3.0)
      rouge (~> 2.0.7)
    xcpretty-travis-formatter (1.0.1)
      xcpretty (~> 0.2, >= 0.0.7)

PLATFORMS
  arm64-darwin-21
  arm64-darwin-22
  arm64-darwin-23
  x86_64-darwin-19
  x86_64-linux

DEPENDENCIES
  fastlane

BUNDLED WITH
   2.4.19<|MERGE_RESOLUTION|>--- conflicted
+++ resolved
@@ -172,13 +172,8 @@
       trailblazer-option (>= 0.1.1, < 0.2.0)
       uber (< 0.2.0)
     retriable (3.1.2)
-<<<<<<< HEAD
     rexml (3.2.8)
       strscan (>= 3.0.9)
-=======
-    rexml (3.2.9)
-      strscan
->>>>>>> e3c35517
     rouge (2.0.7)
     ruby2_keywords (0.0.5)
     rubyzip (2.3.2)
