name: 4. Build xDrip4iOS
run-name: Build xDrip4iOS (${{ github.ref_name }})
on:
  workflow_dispatch:
  
  ## Remove the "#" sign from the beginning of the line below to get automated builds on push (code changes in your repository)
  #push:
  
  schedule:
<<<<<<< HEAD
    #- cron: '0 04 * * *' # Checks for updates at 04:00 UTC every day
    - cron: '0 04 1 * *' # Builds the app on the 1th every month

env:
  UPSTREAM_REPO: JohanDegraeve/xdripswift
  UPSTREAM_BRANCH: ${{ github.ref_name }} # branch on upstream repository to sync from (relpace with specific branch name if needed)
  TARGET_BRANCH: ${{ github.ref_name }} # target branch on fork to be kept in sync, and target branch on upstream to be kept alive (relpace with specific branch name if needed)
  SYNC_UPSTREAM: 'false' # set to 'false' or 'true' to disable / enable syncing of fork with upstream repository
  
=======
    - cron: '0 8 * * 3' # Checks for updates at 08:00 UTC every Wednesday
    - cron: '0 6 1 * *' # Builds the app on the 1st of every month at 06:00 UTC

env:
  UPSTREAM_REPO: JohanDegraeve/xdripswift
  UPSTREAM_BRANCH: ${{ github.ref_name }} # branch on upstream repository to sync from (replace with specific branch name if needed)
  TARGET_BRANCH: ${{ github.ref_name }} # target branch on fork to be kept in sync, and target branch on upstream to be kept alive (replace with specific branch name if needed)
  ALIVE_BRANCH: alive

>>>>>>> f7ac1889
jobs:
  validate:
    name: Validate
    uses: ./.github/workflows/validate_secrets.yml
    secrets: inherit
  
  # Checks if GH_PAT holds workflow permissions
  # Checks for existence of alive branch; if non-existent creates it
  check_alive_and_permissions:
    needs: validate
    runs-on: ubuntu-latest
    name: Check alive branch and permissions
    permissions:
      contents: write
    outputs:
      WORKFLOW_PERMISSION: ${{ steps.workflow-permission.outputs.has_permission }}
    
    steps:
    - name: Check for workflow permissions
      id: workflow-permission
      env: 
        TOKEN_TO_CHECK: ${{ secrets.GH_PAT }}
      run: |
        PERMISSIONS=$(curl -sS -f -I -H "Authorization: token ${{ env.TOKEN_TO_CHECK }}" https://api.github.com | grep ^x-oauth-scopes: | cut -d' ' -f2-);
        
        if [[ $PERMISSIONS =~ "workflow" || $PERMISSIONS == "" ]]; then
          echo "GH_PAT holds workflow permissions or is fine-grained PAT."
          echo "has_permission=true" >> $GITHUB_OUTPUT # Set WORKFLOW_PERMISSION to false.
        else 
          echo "GH_PAT lacks workflow permissions."
          echo "Automated build features will be skipped!"
          echo "has_permission=false" >> $GITHUB_OUTPUT # Set WORKFLOW_PERMISSION to false.
        fi
    
    - name: Check for alive branch
      if: steps.workflow-permission.outputs.has_permission == 'true'
      env:
        GITHUB_TOKEN: ${{ secrets.GITHUB_TOKEN }}
      run: |
        if [[ "$(gh api -H "Accept: application/vnd.github+json" /repos/${{ github.repository_owner }}/xdripswift/branches | jq --raw-output 'any(.name=="alive")')" == "true" ]]; then
          echo "Branch 'alive' exists."
          echo "ALIVE_BRANCH_EXISTS=true" >> $GITHUB_ENV # Set ALIVE_BRANCH_EXISTS to true
        else
          echo "Branch 'alive' does not exist."
          echo "ALIVE_BRANCH_EXISTS=false" >> $GITHUB_ENV # Set ALIVE_BRANCH_EXISTS to false
        fi
    
    - name: Create alive branch
      if: env.ALIVE_BRANCH_EXISTS == 'false'
      env:
        GITHUB_TOKEN: ${{ secrets.GITHUB_TOKEN }}
      run: |
        # Get ref for JohanDegraeve/xdripswift:develop
        SHA=$(curl -sS https://api.github.com/repos/${{ env.UPSTREAM_REPO }}/git/refs \
          | jq '.[] | select(.ref == "refs/heads/develop" ) | .object.sha' \
          | tr -d '"'
        );
        
        # Create alive branch based on JohanDegraeve/xdripswift:develop
        gh api \
          --method POST \
          -H "Authorization: token $GITHUB_TOKEN" \
          -H "Accept: application/vnd.github.v3+json" \
          /repos/${{ github.repository_owner }}/xdripswift/git/refs \
          -f ref='refs/heads/alive' \
          -f sha=$SHA
  
  # Checks for changes in upstream repository; if changes exist prompts sync for build
  # Performs keepalive to avoid stale fork
  check_latest_from_upstream:
    needs: [validate, check_alive_and_permissions]
    runs-on: ubuntu-latest
    name: Check upstream and keep alive
    outputs: 
      NEW_COMMITS: ${{ steps.sync.outputs.has_new_commits }}
    
    steps:
    - name: Checkout target repo
      if: |
        needs.check_alive_and_permissions.outputs.WORKFLOW_PERMISSION == 'true' &&
        (vars.SCHEDULED_BUILD != 'false' || vars.SCHEDULED_SYNC != 'false')
      uses: actions/checkout@v3
      with:
        token: ${{ secrets.GH_PAT }}
        ref: alive
    
    - name: Sync upstream changes
      if: | # do not run the upstream sync action on the upstream repository
        needs.check_alive_and_permissions.outputs.WORKFLOW_PERMISSION == 'true' &&
        vars.SCHEDULED_SYNC != 'false' && github.repository_owner != 'JohanDegraeve'
      id: sync
      uses: aormsby/Fork-Sync-With-Upstream-action@v3.4
      with:
        target_sync_branch: ${{ env.ALIVE_BRANCH }}
        shallow_since: 6 months ago
        target_repo_token: ${{ secrets.GH_PAT }}
        upstream_sync_branch: ${{ env.UPSTREAM_BRANCH }}
        upstream_sync_repo: ${{ env.UPSTREAM_REPO }}
    
    # Display a sample message based on the sync output var 'has_new_commits'
    - name: New commits found
      if: |
        needs.check_alive_and_permissions.outputs.WORKFLOW_PERMISSION == 'true' &&
        vars.SCHEDULED_SYNC != 'false' && steps.sync.outputs.has_new_commits == 'true'
      run: echo "New commits were found to sync."
    
    - name: No new commits
      if: |
        needs.check_alive_and_permissions.outputs.WORKFLOW_PERMISSION == 'true' && 
        vars.SCHEDULED_SYNC != 'false' && steps.sync.outputs.has_new_commits == 'false'
      run: echo "There were no new commits."
    
    - name: Show value of 'has_new_commits'
      if: needs.check_alive_and_permissions.outputs.WORKFLOW_PERMISSION == 'true' && vars.SCHEDULED_SYNC != 'false'
      run: |
        echo ${{ steps.sync.outputs.has_new_commits }}
        echo "NEW_COMMITS=${{ steps.sync.outputs.has_new_commits }}" >> $GITHUB_OUTPUT
    
    # Keep repository "alive": add empty commits to ALIVE_BRANCH after "time_elapsed" days of inactivity to avoid inactivation of scheduled workflows
    - name: Keep alive
      if: |
        needs.check_alive_and_permissions.outputs.WORKFLOW_PERMISSION == 'true' &&
        (vars.SCHEDULED_BUILD != 'false' || vars.SCHEDULED_SYNC != 'false')
      uses: gautamkrishnar/keepalive-workflow@v1 # using the workflow with default settings
      with:
        time_elapsed: 20 # Time elapsed from the previous commit to trigger a new automated commit (in days)
    
    - name: Show scheduled build configuration message
      if: needs.check_alive_and_permissions.outputs.WORKFLOW_PERMISSION != 'true'
      run: |
        echo "### :calendar: Scheduled Sync and Build Disabled :mobile_phone_off:" >> $GITHUB_STEP_SUMMARY
        echo "You have not yet configured the scheduled sync and build for xDrip4iOS' browser build." >> $GITHUB_STEP_SUMMARY
        echo "Synchronizing your fork of <code>xdripswift</code> with the upstream repository <code>JohanDegraeve/xdripswift</code> will be skipped." >> $GITHUB_STEP_SUMMARY
        echo "If you want to enable automatic builds and updates for your xDrip4iOS, please follow the instructions \
              under the following path <code>xdripswift/fastlane/testflight.md</code>." >> $GITHUB_STEP_SUMMARY
  
  # Builds xDrip4iOS
  build:
    name: Build
    needs: [validate, check_alive_and_permissions, check_latest_from_upstream]
    runs-on: macos-13
    permissions:
      contents: write
    if: | # runs if started manually, or if sync schedule is set and enabled and scheduled on the first Saturday each month, or if sync schedule is set and enabled and new commits were found
        github.event_name == 'workflow_dispatch' ||
        (needs.check_alive_and_permissions.outputs.WORKFLOW_PERMISSION == 'true' &&
          (vars.SCHEDULED_BUILD != 'false' && github.event.schedule == '0 6 1 * *') ||
          (vars.SCHEDULED_SYNC != 'false' && needs.check_latest_from_upstream.outputs.NEW_COMMITS == 'true' )
        )
    steps:
      - name: Select Xcode version
        run: "sudo xcode-select --switch /Applications/Xcode_15.0.app/Contents/Developer"
      
      - name: Checkout Repo for syncing
        if: |
          needs.check_alive_and_permissions.outputs.WORKFLOW_PERMISSION == 'true' &&
          vars.SCHEDULED_SYNC != 'false'
        uses: actions/checkout@v3
        with:
          token: ${{ secrets.GH_PAT }}
          ref: ${{ env.TARGET_BRANCH }} 
      
      - name: Sync upstream changes
        if: | # do not run the upstream sync action on the upstream repository
          needs.check_alive_and_permissions.outputs.WORKFLOW_PERMISSION == 'true' &&
          vars.SCHEDULED_SYNC != 'false' && github.repository_owner != 'JohanDegraeve'
        id: sync
        uses: aormsby/Fork-Sync-With-Upstream-action@v3.4
        with:
          target_sync_branch: ${{ env.TARGET_BRANCH }}
          shallow_since: 6 months ago
          target_repo_token: ${{ secrets.GH_PAT }}
          upstream_sync_branch: ${{ env.UPSTREAM_BRANCH }}
          upstream_sync_repo: ${{ env.UPSTREAM_REPO }}
      
      # Display a sample message based on the sync output var 'has_new_commits'
      - name: New commits found
        if: |
          needs.check_alive_and_permissions.outputs.WORKFLOW_PERMISSION == 'true' &&
          vars.SCHEDULED_SYNC != 'false' && steps.sync.outputs.has_new_commits == 'true'
        run: echo "New commits were found to sync."
    
      - name: No new commits
        if: |
          needs.check_alive_and_permissions.outputs.WORKFLOW_PERMISSION == 'true' && 
          vars.SCHEDULED_SYNC != 'false' && steps.sync.outputs.has_new_commits == 'false'
        run: echo "There were no new commits."
      
      - name: Show value of 'has_new_commits'
        if: |
          needs.check_alive_and_permissions.outputs.WORKFLOW_PERMISSION == 'true'
          && vars.SCHEDULED_SYNC != 'false'
        run: |
          echo ${{ steps.sync.outputs.has_new_commits }}
          echo "NEW_COMMITS=${{ steps.sync.outputs.has_new_commits }}" >> $GITHUB_OUTPUT

      - name: Checkout Repo for building
        uses: actions/checkout@v3
        with:
          token: ${{ secrets.GH_PAT }}
          submodules: recursive
          ref: ${{ env.TARGET_BRANCH }}

      # Patch Fastlane Match to not print tables
      - name: Patch Match Tables
        run: find /usr/local/lib/ruby/gems -name table_printer.rb | xargs sed -i "" "/puts(Terminal::Table.new(params))/d"
      
      # Install project dependencies
      - name: Install Project Dependencies
        run: bundle install

      # Sync the GitHub runner clock with the Windows time server (workaround as suggested in https://github.com/actions/runner/issues/2996)
      - name: Sync clock
        run: sudo sntp -sS time.windows.com
      
      # Build signed Xdrip4iOS IPA file
      - name: Fastlane Build & Archive
        run: bundle exec fastlane build_xdrip4ios
        env:
          TEAMID: ${{ secrets.TEAMID }}
          GH_PAT: ${{ secrets.GH_PAT }}
          FASTLANE_KEY_ID: ${{ secrets.FASTLANE_KEY_ID }}
          FASTLANE_ISSUER_ID: ${{ secrets.FASTLANE_ISSUER_ID }}
          FASTLANE_KEY: ${{ secrets.FASTLANE_KEY }}
          MATCH_PASSWORD: ${{ secrets.MATCH_PASSWORD }}
      
      # Upload to TestFlight
      - name: Fastlane upload to TestFlight
        run: bundle exec fastlane release
        env:
          TEAMID: ${{ secrets.TEAMID }}
          GH_PAT: ${{ secrets.GH_PAT }}
          FASTLANE_KEY_ID: ${{ secrets.FASTLANE_KEY_ID }}
          FASTLANE_ISSUER_ID: ${{ secrets.FASTLANE_ISSUER_ID }}
          FASTLANE_KEY: ${{ secrets.FASTLANE_KEY }}
          MATCH_PASSWORD: ${{ secrets.MATCH_PASSWORD }}

      # Upload Build artifacts
      - name: Upload build log, IPA and Symbol artifacts
        if: always()
        uses: actions/upload-artifact@v3
        with:
          name: build-artifacts
          path: |
            artifacts
            buildlog<|MERGE_RESOLUTION|>--- conflicted
+++ resolved
@@ -7,7 +7,6 @@
   #push:
   
   schedule:
-<<<<<<< HEAD
     #- cron: '0 04 * * *' # Checks for updates at 04:00 UTC every day
     - cron: '0 04 1 * *' # Builds the app on the 1th every month
 
@@ -17,17 +16,6 @@
   TARGET_BRANCH: ${{ github.ref_name }} # target branch on fork to be kept in sync, and target branch on upstream to be kept alive (relpace with specific branch name if needed)
   SYNC_UPSTREAM: 'false' # set to 'false' or 'true' to disable / enable syncing of fork with upstream repository
   
-=======
-    - cron: '0 8 * * 3' # Checks for updates at 08:00 UTC every Wednesday
-    - cron: '0 6 1 * *' # Builds the app on the 1st of every month at 06:00 UTC
-
-env:
-  UPSTREAM_REPO: JohanDegraeve/xdripswift
-  UPSTREAM_BRANCH: ${{ github.ref_name }} # branch on upstream repository to sync from (replace with specific branch name if needed)
-  TARGET_BRANCH: ${{ github.ref_name }} # target branch on fork to be kept in sync, and target branch on upstream to be kept alive (replace with specific branch name if needed)
-  ALIVE_BRANCH: alive
-
->>>>>>> f7ac1889
 jobs:
   validate:
     name: Validate
