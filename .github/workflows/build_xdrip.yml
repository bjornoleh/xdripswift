name: 4. Build xDrip4iOS
run-name: Build xDrip4iOS (${{ github.ref_name }})
on:
  workflow_dispatch:
  
  ## Remove the "#" sign from the beginning of the line below to get automated builds on push (code changes in your repository)
  #push:
  
  schedule:
    - cron: '0 8 * * 3' # Checks for updates at 08:00 UTC every Wednesday
    - cron: '0 6 1 * *' # Builds the app on the 1st of every month at 06:00 UTC

env:
  TEAMID: ${{ secrets.TEAMID }}
  GH_PAT: ${{ secrets.GH_PAT }}
  FASTLANE_KEY_ID: ${{ secrets.FASTLANE_KEY_ID }}
  FASTLANE_ISSUER_ID: ${{ secrets.FASTLANE_ISSUER_ID }}
  FASTLANE_KEY: ${{ secrets.FASTLANE_KEY }}
  MATCH_PASSWORD: ${{ secrets.MATCH_PASSWORD }}
  
  UPSTREAM_REPO: JohanDegraeve/xdripswift
<<<<<<< HEAD
  UPSTREAM_BRANCH: ${{ github.ref_name }} # branch on upstream repository to sync from (relpace with specific branch name if needed)
  TARGET_BRANCH: ${{ github.ref_name }} # target branch on fork to be kept in sync, and target branch on upstream to be kept alive (relpace with specific branch name if needed)
  SYNC_UPSTREAM: 'true' # set to 'false' or 'true' to disable / enable syncing of fork with upstream repository
=======
  UPSTREAM_BRANCH: ${{ github.ref_name }} # branch on upstream repository to sync from (replace with specific branch name if needed)
  TARGET_BRANCH: ${{ github.ref_name }} # target branch on fork to be kept in sync, and target branch on upstream to be kept alive (replace with specific branch name if needed)
  ALIVE_BRANCH: alive
>>>>>>> 49226d76

jobs:
  validate:
    name: Validate
    uses: ./.github/workflows/validate_secrets.yml
    secrets: inherit
  
  # Checks if GH_PAT holds workflow permissions
  # Checks for existence of alive branch; if non-existent creates it
  check_alive_and_permissions:
    needs: validate
    runs-on: ubuntu-latest
    name: Check alive branch and permissions
    permissions:
      contents: write
    outputs:
      WORKFLOW_PERMISSION: ${{ steps.workflow-permission.outputs.has_permission }}
    
    steps:
    - name: Check for workflow permissions
      id: workflow-permission
      env: 
        TOKEN_TO_CHECK: ${{ secrets.GH_PAT }}
      run: |
        PERMISSIONS=$(curl -sS -f -I -H "Authorization: token ${{ env.TOKEN_TO_CHECK }}" https://api.github.com | grep ^x-oauth-scopes: | cut -d' ' -f2-);
        
        if [[ $PERMISSIONS =~ "workflow" || $PERMISSIONS == "" ]]; then
          echo "GH_PAT holds workflow permissions or is fine-grained PAT."
          echo "has_permission=true" >> $GITHUB_OUTPUT # Set WORKFLOW_PERMISSION to false.
        else 
          echo "GH_PAT lacks workflow permissions."
          echo "Automated build features will be skipped!"
          echo "has_permission=false" >> $GITHUB_OUTPUT # Set WORKFLOW_PERMISSION to false.
        fi
    
    - name: Check for alive branch
      if: steps.workflow-permission.outputs.has_permission == 'true'
      env:
        GITHUB_TOKEN: ${{ secrets.GITHUB_TOKEN }}
      run: |
        if [[ "$(gh api -H "Accept: application/vnd.github+json" /repos/${{ github.repository_owner }}/xdripswift/branches | jq --raw-output 'any(.name=="alive")')" == "true" ]]; then
          echo "Branch 'alive' exists."
          echo "ALIVE_BRANCH_EXISTS=true" >> $GITHUB_ENV # Set ALIVE_BRANCH_EXISTS to true
        else
          echo "Branch 'alive' does not exist."
          echo "ALIVE_BRANCH_EXISTS=false" >> $GITHUB_ENV # Set ALIVE_BRANCH_EXISTS to false
        fi
    
    - name: Create alive branch
      if: env.ALIVE_BRANCH_EXISTS == 'false'
      env:
        GITHUB_TOKEN: ${{ secrets.GITHUB_TOKEN }}
      run: |
        # Get ref for JohanDegraeve/xdripswift:develop
        SHA=$(curl -sS https://api.github.com/repos/${{ env.UPSTREAM_REPO }}/git/refs \
          | jq '.[] | select(.ref == "refs/heads/develop" ) | .object.sha' \
          | tr -d '"'
        );
        
        # Create alive branch based on JohanDegraeve/xdripswift:develop
        gh api \
          --method POST \
          -H "Authorization: token $GITHUB_TOKEN" \
          -H "Accept: application/vnd.github.v3+json" \
          /repos/${{ github.repository_owner }}/xdripswift/git/refs \
          -f ref='refs/heads/alive' \
          -f sha=$SHA
  
  # Checks for changes in upstream repository; if changes exist prompts sync for build
  # Performs keepalive to avoid stale fork
  check_latest_from_upstream:
    needs: [validate, check_alive_and_permissions]
    runs-on: ubuntu-latest
    name: Check upstream and keep alive
    outputs: 
      NEW_COMMITS: ${{ steps.sync.outputs.has_new_commits }}
    
    steps:
    - name: Checkout target repo
      if: |
        needs.check_alive_and_permissions.outputs.WORKFLOW_PERMISSION == 'true' &&
        (vars.SCHEDULED_BUILD != 'false' || vars.SCHEDULED_SYNC != 'false')
      uses: actions/checkout@v3
      with:
        token: ${{ secrets.GH_PAT }}
        ref: alive
    
    - name: Sync upstream changes
      if: | # do not run the upstream sync action on the upstream repository
        needs.check_alive_and_permissions.outputs.WORKFLOW_PERMISSION == 'true' &&
        vars.SCHEDULED_SYNC != 'false' && github.repository_owner != 'JohanDegraeve'
      id: sync
      uses: aormsby/Fork-Sync-With-Upstream-action@v3.4
      with:
        target_sync_branch: ${{ env.ALIVE_BRANCH }}
        shallow_since: 6 months ago
        target_repo_token: ${{ secrets.GH_PAT }}
        upstream_sync_branch: ${{ env.UPSTREAM_BRANCH }}
        upstream_sync_repo: ${{ env.UPSTREAM_REPO }}
    
    # Display a sample message based on the sync output var 'has_new_commits'
    - name: New commits found
      if: |
        needs.check_alive_and_permissions.outputs.WORKFLOW_PERMISSION == 'true' &&
        vars.SCHEDULED_SYNC != 'false' && steps.sync.outputs.has_new_commits == 'true'
      run: echo "New commits were found to sync."
    
    - name: No new commits
      if: |
        needs.check_alive_and_permissions.outputs.WORKFLOW_PERMISSION == 'true' && 
        vars.SCHEDULED_SYNC != 'false' && steps.sync.outputs.has_new_commits == 'false'
      run: echo "There were no new commits."
    
    - name: Show value of 'has_new_commits'
      if: needs.check_alive_and_permissions.outputs.WORKFLOW_PERMISSION == 'true' && vars.SCHEDULED_SYNC != 'false'
      run: |
        echo ${{ steps.sync.outputs.has_new_commits }}
        echo "NEW_COMMITS=${{ steps.sync.outputs.has_new_commits }}" >> $GITHUB_OUTPUT
    
    # Keep repository "alive": add empty commits to ALIVE_BRANCH after "time_elapsed" days of inactivity to avoid inactivation of scheduled workflows
    - name: Keep alive
      if: |
        needs.check_alive_and_permissions.outputs.WORKFLOW_PERMISSION == 'true' &&
        (vars.SCHEDULED_BUILD != 'false' || vars.SCHEDULED_SYNC != 'false')
      uses: gautamkrishnar/keepalive-workflow@v1 # using the workflow with default settings
      with:
        time_elapsed: 20 # Time elapsed from the previous commit to trigger a new automated commit (in days)
    
    - name: Show scheduled build configuration message
      if: needs.check_alive_and_permissions.outputs.WORKFLOW_PERMISSION != 'true'
      run: |
        echo "### :calendar: Scheduled Sync and Build Disabled :mobile_phone_off:" >> $GITHUB_STEP_SUMMARY
        echo "You have not yet configured the scheduled sync and build for xDrip4iOS' browser build." >> $GITHUB_STEP_SUMMARY
        echo "Synchronizing your fork of <code>xdripswift</code> with the upstream repository <code>JohanDegraeve/xdripswift</code> will be skipped." >> $GITHUB_STEP_SUMMARY
        echo "If you want to enable automatic builds and updates for your xDrip4iOS, please follow the instructions \
              under the following path <code>xdripswift/fastlane/testflight.md</code>." >> $GITHUB_STEP_SUMMARY
  
  # Builds xDrip4iOS
  build:
    name: Build
    needs: [validate, check_alive_and_permissions, check_latest_from_upstream]
    runs-on: macos-13
    permissions:
      contents: write
    if: | # runs if started manually, or if sync schedule is set and enabled and scheduled on the first Saturday each month, or if sync schedule is set and enabled and new commits were found
        github.event_name == 'workflow_dispatch' ||
        (needs.check_alive_and_permissions.outputs.WORKFLOW_PERMISSION == 'true' &&
          (vars.SCHEDULED_BUILD != 'false' && github.event.schedule == '0 6 1 * *') ||
          (vars.SCHEDULED_SYNC != 'false' && needs.check_latest_from_upstream.outputs.NEW_COMMITS == 'true' )
        )
    steps:
      - name: Select Xcode version
        run: "sudo xcode-select --switch /Applications/Xcode_15.0.app/Contents/Developer"
      
      - name: Checkout Repo for syncing
        if: |
          needs.check_alive_and_permissions.outputs.WORKFLOW_PERMISSION == 'true' &&
          vars.SCHEDULED_SYNC != 'false'
        uses: actions/checkout@v3
        with:
          token: ${{ secrets.GH_PAT }}
          ref: ${{ env.TARGET_BRANCH }} 
      
      - name: Sync upstream changes
        if: | # do not run the upstream sync action on the upstream repository
          needs.check_alive_and_permissions.outputs.WORKFLOW_PERMISSION == 'true' &&
          vars.SCHEDULED_SYNC != 'false' && github.repository_owner != 'JohanDegraeve'
        id: sync
        uses: aormsby/Fork-Sync-With-Upstream-action@v3.4
        with:
          target_sync_branch: ${{ env.TARGET_BRANCH }}
          shallow_since: 6 months ago
          target_repo_token: ${{ secrets.GH_PAT }}
          upstream_sync_branch: ${{ env.UPSTREAM_BRANCH }}
          upstream_sync_repo: ${{ env.UPSTREAM_REPO }}
      
      # Display a sample message based on the sync output var 'has_new_commits'
      - name: New commits found
        if: |
          needs.check_alive_and_permissions.outputs.WORKFLOW_PERMISSION == 'true' &&
          vars.SCHEDULED_SYNC != 'false' && steps.sync.outputs.has_new_commits == 'true'
        run: echo "New commits were found to sync."
    
      - name: No new commits
        if: |
          needs.check_alive_and_permissions.outputs.WORKFLOW_PERMISSION == 'true' && 
          vars.SCHEDULED_SYNC != 'false' && steps.sync.outputs.has_new_commits == 'false'
        run: echo "There were no new commits."
      
      - name: Show value of 'has_new_commits'
        if: |
          needs.check_alive_and_permissions.outputs.WORKFLOW_PERMISSION == 'true'
          && vars.SCHEDULED_SYNC != 'false'
        run: |
          echo ${{ steps.sync.outputs.has_new_commits }}
          echo "NEW_COMMITS=${{ steps.sync.outputs.has_new_commits }}" >> $GITHUB_OUTPUT

      - name: Checkout Repo for building
        uses: actions/checkout@v3
        with:
          token: ${{ secrets.GH_PAT }}
          submodules: recursive
          ref: ${{ env.TARGET_BRANCH }}

      # Patch Fastlane Match to not print tables
      - name: Patch Match Tables
        run: find /usr/local/lib/ruby/gems -name table_printer.rb | xargs sed -i "" "/puts(Terminal::Table.new(params))/d"
      
      # Install project dependencies
      - name: Install Project Dependencies
        run: bundle install

      # Sync the GitHub runner clock with the Windows time server (workaround as suggested in https://github.com/actions/runner/issues/2996)
      - name: Sync clock
        run: sudo sntp -sS time.windows.com
      
      # Build signed Xdrip4iOS IPA file
      - name: Fastlane Build & Archive
        run: bundle exec fastlane build_xdrip4ios
        env:
          APP_SCHEME: "xdrip"
          APP_ID: "xdripswift"
          CONFIGURATION: "Debug" # "Debug" or "Release"

      # Upload to TestFlight
      - name: Fastlane upload to TestFlight
        run: bundle exec fastlane release
        env:
          APP_SCHEME: "xdrip"

      # Upload Build artifacts
      - name: Upload build log, IPA and Symbol artifacts
        if: always()
        uses: actions/upload-artifact@v3
        with:
          name: build-artifacts
          path: |
            artifacts
            buildlog<|MERGE_RESOLUTION|>--- conflicted
+++ resolved
@@ -19,15 +19,9 @@
   MATCH_PASSWORD: ${{ secrets.MATCH_PASSWORD }}
   
   UPSTREAM_REPO: JohanDegraeve/xdripswift
-<<<<<<< HEAD
   UPSTREAM_BRANCH: ${{ github.ref_name }} # branch on upstream repository to sync from (relpace with specific branch name if needed)
   TARGET_BRANCH: ${{ github.ref_name }} # target branch on fork to be kept in sync, and target branch on upstream to be kept alive (relpace with specific branch name if needed)
   SYNC_UPSTREAM: 'true' # set to 'false' or 'true' to disable / enable syncing of fork with upstream repository
-=======
-  UPSTREAM_BRANCH: ${{ github.ref_name }} # branch on upstream repository to sync from (replace with specific branch name if needed)
-  TARGET_BRANCH: ${{ github.ref_name }} # target branch on fork to be kept in sync, and target branch on upstream to be kept alive (replace with specific branch name if needed)
-  ALIVE_BRANCH: alive
->>>>>>> 49226d76
 
 jobs:
   validate:
