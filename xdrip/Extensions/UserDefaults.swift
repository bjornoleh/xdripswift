import Foundation
import UIKit
import ActivityKit

extension UserDefaults {
    
    /// shared user defaults
    private static let sharedUserDefaults = UserDefaults(suiteName: Bundle.main.appGroupSuiteName)
    
    /// common function to be called if user default needs to be stored in shared user defaults
    public static func storeInSharedUserDefaults(value: Any, forKey key: String) {
        
        // setting to be stored also in shared userdefaults because it's used by the today widget
        if let sharedUserDefaults = sharedUserDefaults {
            sharedUserDefaults.set(value, forKey: key)
        }
        
    }

    /// keys for settings and user defaults. For reading and writing settings, the keys should not be used, the specific functions kan be used.
    public enum Key: String {
        // User configurable Settings
        
        // Online Help
        
        /// should the online help by automatically translated?
        case translateOnlineHelp = "translateOnlineHelp"
        
        // Data Source
        
        /// is master mode selected?
        case isMaster = "isMaster"
        /// which follower mode is selected?
        case followerDataSourceType = "followerDataSourceType"
        /// should follower data (if not from Nightscout) be uploaded to Nightscout?
        case followerUploadDataToNightscout = "followerUploadDataToNightscout"
        /// should we try to keep the follower alive in the background? If so, which type?
        case followerBackgroundKeepAliveType = "followerBackgroundKeepAliveType"
        /// patient name (optional) - useful for users who follow various people
        case followerPatientName = "followerPatientName"
        /// timestamp of last successful connection to follower service
        case timeStampOfLastFollowerConnection = "timeStampOfLastFollowerConnection"
        
        // LibreLinkUp account info
        /// LibreLinkUp username
        case libreLinkUpEmail = "libreLinkUpEmail"
        /// LibreLinkUp password
        case libreLinkUpPassword = "libreLinkUpPassword"
        /// LibreLinkUp login is allowed, or prevented?
        case libreLinkUpPreventLogin = "libreLinkUpPreventLogin"
        /// LibreLinkUp region
        case libreLinkUpRegion = "libreLinkUpRegion"
        /// LibreLinkUp countr abbreviation (send in server response)
        case libreLinkUpCountry = "libreLinkUpCountry"
        /// LibreLinkUp version to send in the http header
        case libreLinkUpVersion = "libreLinkUpVersion"
        /// LibreLinkUp terms need to be re-accepted
        case libreLinkUpReAcceptNeeded = "libreLinkUpReAcceptNeeded"
        ///LibreLinkUp is a 15 day "Plus" sensor being used?
        case libreLinkUpIs15DaySensor = "libreLinkUpIs15DaySensor"
        
        // General
        
        /// bloodglucose unit
        case bloodGlucoseUnitIsMgDl = "bloodGlucoseUnit"
        /// should notification be shown with reading yes or no
        case showReadingInNotification = "showReadingInNotification"
        /// should readings be shown in app badge yes or no
        case showReadingInAppBadge = "showReadingInAppBadge"
        /// should reading by multiplied by 10
        case multipleAppBadgeValueWith10 = "multipleAppBadgeValueWith10"
        /// minimum time between two notifications, set by user
        case notificationInterval = "notificationInterval"
        /// which type of live activities should be shown, if any?
        case liveActivityType = "liveActivityType"
        
        // Home Screen and main chart settings
        
        /// should the screen/chart be allowed to rotate?
        case showMiniChart = "showMiniChart"
        /// hours to show on the mini-chart?
        case miniChartHoursToShow = "miniChartHoursToShow"
        /// should the screen/chart be allowed to rotate?
        case allowScreenRotation = "allowScreenRotation"
        /// should the clock view be shown when the screen is locked?
        case showClockWhenScreenIsLocked = "showClockWhenScreenIsLocked"
        /// how (and if) the screen should be dimmed when screen lock is enabled
        case screenLockDimmingType = "screenLockDimmingType"
        /// show the objective lines in color or grey?
        case urgentHighMarkValue = "urgentHighMarkValue"
        /// high value
        case highMarkValue = "highMarkValue"
        /// low value
        case lowMarkValue = "lowMarkValue"
        /// urgent low value
        case urgentLowMarkValue = "urgentLowMarkValue"
        /// show the target line or hide it?
        case showTarget = "showTarget"
        /// target value
        case targetMarkValue = "targetMarkValue"
        
        
        
        // Treatment settings
        
        /// should the treatments be shown on the main chart?
        case showTreatmentsOnChart = "showTreatmentsOnChart"
        /// micro-bolus threshold level in units
        case smallBolusTreatmentThreshold = "smallBolusTreatmentThreshold"
        /// should the micro-boluses be listed in the treatment list/table?
        case showSmallBolusTreatmentsInList = "showSmallBolusTreatmentsInList"
        /// should the normal boluses be listed in the treatment list/table?
        case showBolusTreatmentsInList = "showBolusTreatmentsInList"
        /// should the carbs be listed in the treatment list/table?
        case showCarbsTreatmentsInList = "showCarbsTreatmentsInList"
        /// should the basal rates be listed in the treatment list/table?
        case showBasalTreatmentsInList = "showBasalTreatmentsInList"
        /// should the BG Checks be listed in the treatment list/table?
        case showBgCheckTreatmentsInList = "showBgCheckTreatmentsInList"
        /// override the default canula age value (CAGE = time since site change)?
        case CAGEMaxHours = "CAGEMaxHours"
        
        // Statistics settings
        
        /// show the statistics? How many days should we use for the calculations?
        case showStatistics = "showStatistics"
        /// show the objective lines in color or grey?
        case daysToUseStatistics = "daysToUseStatistics"
        /// use IFCC way to show A1C?
        case useIFCCA1C = "useIFCCA1C"
        /// which type of TIR calculation is selected?
        case timeInRangeType = "timeInRangeType"
        /// no longer used, but will leave it here to prevent compiler coredata warnings
        case useStandardStatisticsRange = "useStandardStatisticsRange"
        /// use the newer TITR of 70-140mg/dL to calculate the statistics? If false, we will use the conventional TIR of 70-180mg/dL
        case useTITRStatisticsRange = "useTITRStatisticsRange"

        // Alert settings
        
        /// when did the user snooze all alarms
        case snoozeAllAlertsFromDate = "snoozeAllAlertsFromDate"
        /// for how long did the user snooze all alarms
        case snoozeAllAlertsUntilDate = "snoozeAllAlertsUntilDate"
        
        // Housekeeper settings

        /// For how many days should we keep Readings, Treatments and Calibrations?
        case retentionPeriodInDays = "retentionPeriodInDays"
        
        // Sensor Info settings
        
        /// store the max sensor age in days if applicable to the active sensor type
        case maxSensorAgeInDays = "maxSensorAgeInDays"
        /// active sensor serial number
        case activeSensorSerialNumber = "activeSensorSerialNumber"
        /// active transmitter id
        case activeSensorTransmitterId = "activeSensorTransmitterId"
        /// active sensor description
        case activeSensorDescription = "activeSensorDescription"
        /// active sensor start date
        case activeSensorStartDate = "activeSensorStartDate"
        /// active sensor max days (lifetime)
        case activeSensorMaxSensorAgeInDays = "activeSensorMaxSensorAgeInDays"
        /// overriden active sensor max days (lifetime) - only used for G6 Anubis transmitters
        case activeSensorMaxSensorAgeInDaysOverridenAnubis = "activeSensorMaxSensorAgeInDaysOverridenAnubis"
        
        
        // Transmitter
        
        /// transmitter type
        case transmitterTypeAsString = "transmitterTypeAsString"

        // Nightscout
        
        /// should readings be uploaded to nightscout
        case nightscoutEnabled = "nightscoutEnabled"
        /// should we try and follow any specific AID system (Loop, Trio, AAPS, OpenAPS etc)?
        case nightscoutFollowType = "nightscoutFollowType"
        /// should the app show the extended AID follow information?
        case nightscoutFollowShowExpandedInfo = "nightscoutFollowShowExpandedInfo"
        /// should schedule be used for nightscout upload ?
        case nightscoutUseSchedule = "nightscoutUseSchedule"
        /// - schedule for nightscout use, only applicable if nightscoutUseSchedule = true
        /// - string of values, seperate by '-', values are int values and represent minutes
        case nightscoutSchedule = "nightscoutSchedule"
        /// nightscout url
        case nightscoutUrl = "nightscoutUrl"
        /// nightscout api key
        case nightscoutAPIKey = "nightscoutAPIKey"
        /// send sensor start time to nightscout ?
        case uploadSensorStartTimeToNS = "uploadSensorStartTimeToNS"
        /// port number to use, 0 means not set
        case nightscoutPort = "nightscoutPort"
        /// token to use for authentication, 0 means not set
        case nightscoutToken = "nightscoutToken"
        
        /// is a  nightscout sync of treatments required
        ///
        /// will be set to true in viewcontroller when a treatment is created, modified or deleted. The value will be observed by NightscoutSyncManager and when set to true, the manager knows a new sync is required
        case nightscoutSyncRequired = "nightscoutSyncRequired"

        /// used to trigger view controllers that there's a change in TreatmentEntries
        ///
        /// value will be increased with 1 each time there's an update
        case nightscoutTreatmentsUpdateCounter = "nightscoutTreatmentsUpdateCounter"
        
        /// Nightscout profile stored as a JSON data object
        case nightscoutProfile = "nightscoutProfile"
        
        /// Nightscout deviceStatus stored as a JSON data object
        case nightscoutDeviceStatus = "nightscoutDeviceStatus"
        
        /// Nightscout deviceStatus update flag
        case nightscoutDeviceStatusWasUpdated = "nightscoutDeviceStatusWasUpdated"
        
        // Dexcom Share
        
        /// should readings be uploaded to Dexcom share
        case uploadReadingstoDexcomShare = "uploadReadingstoDexcomShare"
        /// dexcom share account name
        case dexcomShareAccountName = "dexcomShareAccountName"
        /// dexcom share password
        case dexcomSharePassword = "dexcomSharePassword"
        /// use US dexcomshare url true or false
        case useUSDexcomShareurl = "useUSDexcomShareurl"
        /// dexcom share serial number
        case dexcomShareSerialNumber = "dexcomShareSerialNumber"
        /// should schedule be used for dexcom share upload ?
        case dexcomShareUseSchedule = "dexcomShareUseSchedule"
        /// - schedule for dexcomShare use, only applicable if dexcomShareUseSchedule = true
        /// - string of values, seperate by '-', values are int values and represent minutes
        case dexcomShareSchedule = "dexcomShareSchedule"

        // Healthkit
        
        /// should readings be stored in healthkit, true or false
        case storeReadingsInHealthkit = "storeReadingsInHealthkit"
        
        // Speak readings
        
        /// speak readings
        case speakReadings = "speakReadings"
        /// speak reading language
        case speakReadingLanguageCode = "speakReadingLanguageCode"
        /// speak delta
        case speakDelta = "speakDelta"
        /// speak trend
        case speakTrend = "speakTrend"
        /// speak interval
        case speakInterval = "speakInterval"
        
        // Settings that Keep track of alert and info messages shown to the user ======
        
        /// message shown when user starts a sensor, which tells that timing should be exact, was it already shown or not
        case startSensorTimeInfoGiven = "startSensorTimeInfoGiven"
        /// license info accepted by user yes or no
        case licenseInfoAccepted = "licenseInfoAccepted"
        /// used to allow the user to dismiss the lock screen warning forever
        case lockScreenDontShowAgain = "lockScreenDontShowAgain"
        
        // M5Stack
        
        /// M5Stack blepassword, needed for authenticating App to M5Stack
        case m5StackBlePassword = "M5StackBlePassword"
        /// M5Stack text color
        case m5StackTextColor = "m5StackTextColor"
        /// M5Stack background color
        case m5StackBackGroundColor = "m5StackBackGroundColor"
        /// name of wifi 1 to be configured in M5Stack
        case m5StackWiFiName1 = "m5StackWiFiName1"
        /// name of wifi 2 to be configured in M5Stack
        case m5StackWiFiName2 = "m5StackWiFiName2"
        /// name of wifi 3 to be configured in M5Stack
        case m5StackWiFiName3 = "m5StackWiFiName3"
        /// Password of wifi 1 to be configured in M5Stack
        case m5StackWiFiPassword1 = "m5StackWiFiPassword1"
        /// Password of wifi 2 to be configured in M5Stack
        case m5StackWiFiPassword2 = "m5StackWiFiPassword2"
        /// Password of wifi 3 to be configured in M5Stack
        case m5StackWiFiPassword3 = "m5StackWiFiPassword3"
        
        // Apple Watch
        
        /// enable the Watch complications
        case showDataInWatchComplications = "showDataInWatchComplications"
        /// timestamp that the user acknowledged that the complications will not show in real-time
        case watchComplicationUserAgreementDate = "watchComplicationUserAgreementDate"
        /// how many complication updates are remaining for the current day
        case forceComplicationUpdateInMinutes = "forceComplicationUpdateInMinutes"
        /// how many complication updates are remaining for the current day
        case remainingComplicationUserInfoTransfers = "remainingComplicationUserInfoTransfers"
        /// force a complication update
        case forceComplicationUpdate = "forceComplicationUpdate"
        
        // Calendar Events
        
        /// create calendar event yes or no
        case createCalendarEvent = "createCalendarEvent"
        
        /// selected calender id (name of the calendar) in which the event should be created
        case calenderId = "calenderId"
        
        /// should trend be displayed yes or no
        case displayTrendInCalendarEvent = "displayTrend"
        /// should delta be displayed yes or no
        case displayDeltaInCalendarEvent = "displayDelta"
        /// should units be displayed yes or no
        case displayUnitInCalendarEvent = "displayUnits"
        
        /// calendar interval
        case calendarInterval = "calendarInterval"
        
        /// should a visual coloured indicator be shown in the calendar title yes or no
        case displayVisualIndicatorInCalendarEvent = "displayVisualIndicator"
        
        // Contact image
        
        /// enable contact image yes or no
        case enableContactImage = "enableContactImage"
        /// should trend be displayed yes or no
        case displayTrendInContactImage = "displayTrendInContactImage"
        /// should a black/white contact image be used? Useful to display nicely in watchfaces with a colour tint (i.e. not multicolor)
        case useHighContrastContactImage = "useHighContrastContactImage"
        

        // Other Settings (not user configurable)
        
        /// - in case missed reading alert settings are changed by user, this value will be set to true
        /// - alertmanager will observe that value and when changed, verify if missed reading alert needs to be changed
        case missedReadingAlertChanged = "missedReadingAlertChanged"
        /// when was the app launched, used in trace info that is sent via email. Just to be able to see afterwards if the app ever crashed. Because sometimes users say it crashed, but maybe it just stopped receiving readings and restarted by opening the app, but didn't really crash
        case timeStampAppLaunch = "timeStampAppLaunch"
        
        // Nightscout
        /// timestamp lastest reading uploaded to Nightscout
        case timeStampLatestNSUploadedBgReadingToNightscout = "timeStampLatestUploadedBgReading"
        /// timestamp lastest treatment sync request to Nightscout
        case timeStampLatestNightscoutSyncRequest = "timeStampLatestNightscoutSyncRequest"
        /// timestamp latest calibration uploaded to Nightscout
        case timeStampLatestNSUploadedCalibrationToNightscout = "timeStampLatestUploadedCalibration"
        
        // Transmitter
        /// Transmitter Battery Level
        case transmitterBatteryInfo = "transmitterbatteryinfo"
        /// timestamp last battery reading (will only be used for dexcom G5 where we need to explicitly ask for the battery)
        case timeStampOfLastBatteryReading = "timeStampOfLastBatteryReading"
        
        // HealthKit
        /// did user authorize the storage of readings in healthkit or not
        case storeReadingsInHealthkitAuthorized = "storeReadingsInHealthkitAuthorized"
        
        /// timestamp of last bgreading that was stored in healthkit
        case timeStampLatestHealthKitStoreBgReading = "timeStampLatestHealthKitStoreBgReading"
        
        // Dexcom Share
        /// timestamp of latest reading uploaded to Dexcom Share
        case timeStampLatestDexcomShareUploadedBgReading = "timeStampLatestDexcomShareUploadedBgReading"
        
        // OS-AID sharing (Loop, iAPS, Trio etc)
        /// dictionary representation of readings that were shared with Loop (or another OS-AID system using the same method). This is not the json representation, it's an array of dictionary
        case readingsStoredInSharedUserDefaultsAsDictionary = "readingsStoredInSharedUserDefaultsAsDictionary"
            
        /// timestamp lastest reading shared with Loop/OS-AID
        case timeStampLatestLoopSharedBgReading = "timeStampLatestLoopSharedBgReading"
        
        /// Loop/OS-AID sharing will be limited to just once every 5 minutes if true
        case shareToLoopOnceEvery5Minutes = "shareToLoopOnceEvery5Minutes"
        

        // Trace
        /// should debug level logs be added in trace file or not, and also in NSLog
        case addDebugLevelLogsInTraceFileAndNSLog = "addDebugLevelLogsInTraceFileAndNSLog"
        
        // NFC scan handlers
        /// used to indicate that a Libre 2 NFC pairing scan has failed
        case nfcScanFailed = "nfcScanFailed"
        
        /// used to indicate that a Libre 2 NFC pairing scan has been successful
        case nfcScanSuccessful = "nfcScanSuccessful"
        
        /// used to stop the active sensor if an integrated transmitter/sensor is disconnected (e.g. Libre 2)
        case stopActiveSensor = "stopActiveSensor"
        
        
        // non fixed slope values for oop web Libre
        /// web oop parameters, only for bubble, miaomiao and Libre 2
        case libre1DerivedAlgorithmParameters = "algorithmParameters"

        // development settings
        
        /// show Developer Settings
        case showDeveloperSettings = "showDeveloperSettings"
        /// G6 factor1 - for testing G6 scaling
        case G6v2ScalingFactor1 = "G6v2ScalingFactor1"
        /// G6 factor2 - for testing G6 scaling
        case G6v2ScalingFactor2 = "G6v2ScalingFactor2"
        /// NSLog enabled or not
        case NSLogEnabled = "NSLogEnabled"
        /// OSLogEnabled enabled or not
        case OSLogEnabled = "OSLogEnabled"
        /// case smooth libre values
        case smoothLibreValues = "smoothLibreValues"
        /// for Libre 2 : suppress sending unlockPayLoad, this will allow to run xDrip4iOS/Libre 2 in parallel with other app(s)
        case suppressUnLockPayLoad = "suppressUnLockPayLoad"
        /// should the BG values be written to a shared app group?
        case loopShareType = "loopShareType"
        /// to create artificial delay in readings stored in sharedUserDefaults for loop. Minutes - so that Loop receives more smoothed values.
        ///
        /// Default value 0, if used then recommended value is multiple of 5 (eg 5 ot 10)
        case loopDelaySchedule = "loopDelaySchedule"
        case loopDelayValueInMinutes = "loopDelayValueInMinutes"
        /// used for Libre data parsing - only for Libre 1 or Libre 2 read via transmitter, ie full NFC block
        case previousRawLibreValues = "previousRawLibreValues"
        /// used for storing data read with Libre 2 direct
        case previousRawGlucoseValues = "previousRawGlucoseValues"
        /// used for storing data read with Libre 2 direct
        case previousRawTemperatureValues = "previousRawTemperatureValues"
        /// used for storing data read with Libre 2 direct
        case previousTemperatureAdjustmentValues = "previousTemperatureAdjustmentValues"
        /// to merge from 3.x to 4.x, can be deleted once 3.x is not used anymore
        case cgmTransmitterDeviceAddress = "cgmTransmitterDeviceAddress"
        
        /// will be set to true when UIApplication.willEnterForegroundNotification is triggered. And to false when app goes back to background
        ///
        /// Can be used if status needs to be known, app in for or background. UIApplication.shared.applicationState seems to come a bit too late to active, when the app is coming to the foreground, in cases where it's needed, this UserDefaults key can be used
        case appInForeGround = "appInForeGround"
        
        // Libre
        /// Libre unlock code
        case libreActiveSensorUnlockCode = "activeSensorUnlockCode"
        /// Libre Unlock count
        case libreActiveSensorUnlockCount = "activeSensorUnlockCount"
        /// - Libre sensor id - used in Libre 2 setup
        /// - stored as data as read from transmitter
        case libreSensorUID = "libreSensorUID"
        /// - Libre patch info - used in Libre 2 setup - should be read first eg via bubble or mm and then used in Libre 2 communication
        /// - stored as data as read from transmitter
        case librePatchInfo = "librePatchInfo"
        
        // heartbeat
        /// the last heartbeat connection timestamp
        case timeStampOfLastHeartBeat = "timeStampOfLastHeartBeat"
        /// how many seconds since the last heartbeat before we raise a disconnection warning
        case secondsUntilHeartBeatDisconnectWarning = "secondsUntilHeartBeatDisconnectWarning"
        
        // snooze
        /// used by the observer in RVC to update the UI for the snooze status
        case updateSnoozeStatus = "updateSnoozeStatus"
        
        /// should the app allow a high contrast mode for the .systemSmall widget when shown in StandBy mode at night?
        case allowStandByHighContrast = "allowStandByHighContrast"
        
        /// force StandBy mode to show a big number version of the widget
        case forceStandByBigNumbers = "forceStandByBigNumbers"
<<<<<<< HEAD
        case setActiveCGM = "setActiveCGM"
        
=======
>>>>>>> 0f8d060c
    }
    
    
    // MARK: - =====  User Configurable Settings ======
    
    // MARK: Help
    
    /// should the app automatically show the translated version of the online help if English (en) is not the selected app locale?
    @objc dynamic var translateOnlineHelp: Bool {
        // default value for bool in userdefaults is false, as default we want the app to translate automatically
        get {
            return !bool(forKey: Key.translateOnlineHelp.rawValue)
        }
        set {
            set(!newValue, forKey: Key.translateOnlineHelp.rawValue)
        }
    }
    
    // MARK: Data Source
    
    /// true if device is master, false if follower
    @objc dynamic var isMaster: Bool {
        // default value for bool in userdefaults is false, false is for master, true is for follower
        get {
            return !bool(forKey: Key.isMaster.rawValue)
        }
        set {
            set(!newValue, forKey: Key.isMaster.rawValue)
        }
    }
    
    /// holds the enum integer of the data source selected when in follower mode
    /// it will default to 0 which is Nightscout
    var followerDataSourceType: FollowerDataSourceType {
        get {
            let followerDataSourceTypeAsInt = integer(forKey: Key.followerDataSourceType.rawValue)
            return FollowerDataSourceType(rawValue: followerDataSourceTypeAsInt) ?? .nightscout
        }
        set {
            set(newValue.rawValue, forKey: Key.followerDataSourceType.rawValue)
        }
    }
    
    /// holds the enum integer of the type of follower keep-alive to be used
    /// it would default to 0 (disabled) so to avoid this, we'll manually set it to normal the first time get is called
    var followerBackgroundKeepAliveType: FollowerBackgroundKeepAliveType {
        get {
            
            // check if the followerBackgroundKeepAliveType key has already been previously set. If not, then configure it as needed for first use
            guard let _ = UserDefaults.standard.object(forKey: "followerBackgroundKeepAliveType") else {
                
                // this is the first time the keep-alive key has been called, so set it to 1 (normal). Needed because otherwise it would initialize to 0 (disabled).
                set(FollowerBackgroundKeepAliveType.normal.rawValue, forKey: Key.followerBackgroundKeepAliveType.rawValue)
                
                let followerBackgroundKeepAliveTypeAsInt = integer(forKey: Key.followerBackgroundKeepAliveType.rawValue)
                return FollowerBackgroundKeepAliveType(rawValue: followerBackgroundKeepAliveTypeAsInt) ?? .normal
            }
            
            let followerBackgroundKeepAliveTypeAsInt = integer(forKey: Key.followerBackgroundKeepAliveType.rawValue)
            return FollowerBackgroundKeepAliveType(rawValue: followerBackgroundKeepAliveTypeAsInt) ?? .normal
        }
        set {
            set(newValue.rawValue, forKey: Key.followerBackgroundKeepAliveType.rawValue)
        }
    }
    
    /// patient name/alias (optional) - useful for users who follow various people
    var followerPatientName: String? {
        get {
            return string(forKey: Key.followerPatientName.rawValue)
        }
        set {
            set(newValue, forKey: Key.followerPatientName.rawValue)
        }
    }
    
    /// should the follower CGM data be uploaded to Nightscout?
    @objc dynamic var followerUploadDataToNightscout: Bool {
        get {
            return bool(forKey: Key.followerUploadDataToNightscout.rawValue)
        }
        set {
            set(newValue, forKey: Key.followerUploadDataToNightscout.rawValue)
        }
    }
    
    /// timestamp of last successful connection to follower service
    var timeStampOfLastFollowerConnection:Date? {
        get {
            return object(forKey: Key.timeStampOfLastFollowerConnection.rawValue) as? Date
        }
        set {
            set(newValue, forKey: Key.timeStampOfLastFollowerConnection.rawValue)
        }
    }
    
    // MARK: - LibreLinkUp Follower Settings
    
    /// LibreLinkUp account username
    @objc dynamic var libreLinkUpEmail: String? {
        get {
            return string(forKey: Key.libreLinkUpEmail.rawValue)
        }
        set {
            set(newValue, forKey: Key.libreLinkUpEmail.rawValue)
        }
    }
    
    /// LibreLinkUp account password
    @objc dynamic var libreLinkUpPassword: String? {
        get {
            return string(forKey: Key.libreLinkUpPassword.rawValue)
        }
        set {
            set(newValue, forKey: Key.libreLinkUpPassword.rawValue)
        }
    }
    
    /// LibreLinkUp account region. Stored here so that we can show it in the UI.
    var libreLinkUpRegion: LibreLinkUpRegion? {
        get {
            let libreLinkUpRegionAsInt = integer(forKey: Key.libreLinkUpRegion.rawValue)
            return LibreLinkUpRegion(rawValue: libreLinkUpRegionAsInt)
        }
        set {
            set(newValue?.rawValue, forKey: Key.libreLinkUpRegion.rawValue)
        }
    }
    
    /// LibreLinkUp country abbreviation (sent in server response)
    @objc dynamic var libreLinkUpCountry: String? {
        get {
            return string(forKey: Key.libreLinkUpCountry.rawValue)
        }
        set {
            set(newValue, forKey: Key.libreLinkUpCountry.rawValue)
        }
    }
    
    /// keep track of if the terms of use must be re-accepted true or false, default false
    @objc dynamic var libreLinkUpReAcceptNeeded: Bool {
        get {
            return bool(forKey: Key.libreLinkUpReAcceptNeeded.rawValue)
        }
        set {
            set(newValue, forKey: Key.libreLinkUpReAcceptNeeded.rawValue)
        }
    }
    
    /// has the user marked their Libre sensor as the Plus version with a 15 day lifetime?
    @objc dynamic var libreLinkUpIs15DaySensor: Bool {
        get {
            return bool(forKey: Key.libreLinkUpIs15DaySensor.rawValue)
        }
        set {
            set(newValue, forKey: Key.libreLinkUpIs15DaySensor.rawValue)
        }
    }
    
    /// Used to prevent further login attempts once a failed authentication due to bad credentials has already taken place
    /// This should be reset to false once the user has updated their account information
    @objc dynamic var libreLinkUpPreventLogin: Bool {
        get {
            return bool(forKey: Key.libreLinkUpPreventLogin.rawValue)
        }
        set {
            set(newValue, forKey: Key.libreLinkUpPreventLogin.rawValue)
        }
    }
    
    
    // MARK: General
    
    /// true if unit is mgdl, false if mmol is used
    @objc dynamic var bloodGlucoseUnitIsMgDl: Bool {
        //default value for bool in userdefaults is false, false is for mgdl, true is for mmol
        get {
            return !bool(forKey: Key.bloodGlucoseUnitIsMgDl.rawValue)
        }
        set {
            set(!newValue, forKey: Key.bloodGlucoseUnitIsMgDl.rawValue)

            // setting to be stored also in shared userdefaults because it's used by the today widget
            UserDefaults.storeInSharedUserDefaults(value: !newValue, forKey: Key.bloodGlucoseUnitIsMgDl.rawValue)
            
        }
    }
    
    /// should notification be shown with reading yes or no
    @objc dynamic var showReadingInNotification: Bool {
        // default value for bool in userdefaults is false, as default we want readings to be shown
        get {
            return !bool(forKey: Key.showReadingInNotification.rawValue)
        }
        set {
            set(!newValue, forKey: Key.showReadingInNotification.rawValue)
        }
    }
    
    /// speak readings interval in minutes
    @objc dynamic var notificationInterval: Int {
        get {
            return integer(forKey: Key.notificationInterval.rawValue)
        }
        set {
            set(newValue, forKey: Key.notificationInterval.rawValue)
        }
    }

    /// should reading be shown in app badge yes or no
    @objc dynamic var showReadingInAppBadge: Bool {
        // default value for bool in userdefaults is false, as default we want readings not to be shown in app badge
        get {
            return bool(forKey: Key.showReadingInAppBadge.rawValue)
        }
        set {
            set(newValue, forKey: Key.showReadingInAppBadge.rawValue)
        }
    }
    
    /// should reading be multiplied by 10 or not
    @objc dynamic var multipleAppBadgeValueWith10: Bool {
        // default value for bool in userdefaults is false, as default we want readings not to be multiplied by 10
        get {
            return !bool(forKey: Key.multipleAppBadgeValueWith10.rawValue)
        }
        set {
            set(!newValue, forKey: Key.multipleAppBadgeValueWith10.rawValue)
        }
    }
    
    /// holds the enum integer of the type of live activity to be shown, if any
    /// default to 0 (disabled)
    var liveActivityType: LiveActivityType {
        get {
            let liveActivityTypeAsInt = integer(forKey: Key.liveActivityType.rawValue)
            return LiveActivityType(rawValue: liveActivityTypeAsInt) ?? .disabled
        }
        set {
            set(newValue.rawValue, forKey: Key.liveActivityType.rawValue)
        }
    }
    
    // MARK: Home Screen Settings
    
    /// the amount of hours to show in the mini-chart. Usually 24 hours but can be set to 48 hours by the user
    @objc dynamic var miniChartHoursToShow: Double {
        get {
            let returnValue = double(forKey: Key.miniChartHoursToShow.rawValue)
            // if 0 set to defaultvalue
            if returnValue == 0 {
                set(ConstantsGlucoseChart.miniChartHoursToShow1, forKey: Key.miniChartHoursToShow.rawValue)
            }

            return returnValue
        }
        set {
            
            set(newValue, forKey: Key.miniChartHoursToShow.rawValue)
        }
    }
    
    /// should the mini-chart be shown on the home screen?
    @objc dynamic var showMiniChart: Bool {
        
        get {
            
            // check if the showMiniChart key has already been previously set. If so, then just return it
            if let _ = UserDefaults.standard.object(forKey: "showMiniChart") {
                
                return !bool(forKey: Key.showMiniChart.rawValue)
                
            } else {
                
                // this means that this is the first time setting the showMiniChart key. To to avoid crowding the screen we want to only show the mini-chart by default if the user has display zoom disabled
                if UIScreen.main.scale < UIScreen.main.nativeScale {
                    
                    set(true, forKey: Key.showMiniChart.rawValue)
                    
                } else {
                    
                    // if not, then hide it by default
                    
                    set(false, forKey: Key.showMiniChart.rawValue)
                    
                }
                
                return !bool(forKey: Key.showMiniChart.rawValue)
                
            }
        }
        set {
            
            set(!newValue, forKey: Key.showMiniChart.rawValue)
        }
    }
    
    /// the urgenthighmarkvalue in unit selected by user ie, mgdl or mmol
    @objc dynamic var urgentHighMarkValueInUserChosenUnit:Double {
        get {
            //read currentvalue in mgdl
            var returnValue = double(forKey: Key.urgentHighMarkValue.rawValue)
            // if 0 set to defaultvalue
            if returnValue == 0.0 {
                returnValue = ConstantsBGGraphBuilder.defaultUrgentHighMarkInMgdl
            }
            if !bloodGlucoseUnitIsMgDl {
                returnValue = returnValue.mgDlToMmol()
            }
            return returnValue
        }
        set {
            // store in mgdl
            set(bloodGlucoseUnitIsMgDl ? newValue:newValue.mmolToMgdl(), forKey: Key.urgentHighMarkValue.rawValue)
            
            // setting to be stored also in shared userdefaults because it's used by the today widget
            UserDefaults.storeInSharedUserDefaults(value: bloodGlucoseUnitIsMgDl ? newValue:newValue.mmolToMgdl(), forKey: Key.urgentHighMarkValue.rawValue)

        }
    }
    
    /// the highmarkvalue in unit selected by user ie, mgdl or mmol
    @objc dynamic var highMarkValueInUserChosenUnit:Double {
        get {
            //read currentvalue in mgdl
            var returnValue = double(forKey: Key.highMarkValue.rawValue)
            // if 0 set to defaultvalue
            if returnValue == 0.0 {
                returnValue = ConstantsBGGraphBuilder.defaultHighMarkInMgdl
            }
            if !bloodGlucoseUnitIsMgDl {
                returnValue = returnValue.mgDlToMmol()
            }
            return returnValue
        }
        set {
            // store in mgdl
            set(bloodGlucoseUnitIsMgDl ? newValue:newValue.mmolToMgdl(), forKey: Key.highMarkValue.rawValue)
            
            // setting to be stored also in shared userdefaults because it's used by the today widget
            UserDefaults.storeInSharedUserDefaults(value: bloodGlucoseUnitIsMgDl ? newValue:newValue.mmolToMgdl(), forKey: Key.highMarkValue.rawValue)

        }
    }
    
    /// the highMarkValue in mgdl
    @objc dynamic var highMarkValue: Double {
        get {
            
            //read currentvalue in mgdl
            return double(forKey: Key.highMarkValue.rawValue)
            
        }
        
    }
    
    /// the targetvalue in unit selected by user ie, mgdl or mmol
    @objc dynamic var targetMarkValueInUserChosenUnit:Double {
        get {
            //read currentvalue in mgdl
            var returnValue = double(forKey: Key.targetMarkValue.rawValue)
            if !bloodGlucoseUnitIsMgDl {
                returnValue = returnValue.mgDlToMmol()
            }
            return returnValue
        }
        set {
            // store in mgdl
            set(bloodGlucoseUnitIsMgDl ? newValue:newValue.mmolToMgdl(), forKey: Key.targetMarkValue.rawValue)
        }
    }
    
    /// the lowmarkvalue in unit selected by user ie, mgdl or mmol
    @objc dynamic var lowMarkValueInUserChosenUnit:Double {
        get {
            //read currentvalue in mgdl
            var returnValue = double(forKey: Key.lowMarkValue.rawValue)
            // if 0 set to defaultvalue
            if returnValue == 0.0 {
                returnValue = ConstantsBGGraphBuilder.defaultLowMarkInMgdl
            }
            if !bloodGlucoseUnitIsMgDl {
                returnValue = returnValue.mgDlToMmol()
            }
            return returnValue
        }
        set {
            // store in mgdl
            set(bloodGlucoseUnitIsMgDl ? newValue:newValue.mmolToMgdl(), forKey: Key.lowMarkValue.rawValue)
            
            // setting to be stored also in shared userdefaults because it's used by the today widget
            UserDefaults.storeInSharedUserDefaults(value: bloodGlucoseUnitIsMgDl ? newValue:newValue.mmolToMgdl(), forKey: Key.lowMarkValue.rawValue)

        }
    }
    
    /// the lowmarkvalue in mgdl
    @objc dynamic var lowMarkValue: Double {
        get {
            
            //read currentvalue in mgdl
            return double(forKey: Key.lowMarkValue.rawValue)
            
        }
        
    }
    
    /// the urgentlowmarkvalue in unit selected by user ie, mgdl or mmol
    @objc dynamic var urgentLowMarkValueInUserChosenUnit:Double {
        get {
            //read currentvalue in mgdl
            var returnValue = double(forKey: Key.urgentLowMarkValue.rawValue)
            // if 0 set to defaultvalue
            if returnValue == 0.0 {
                returnValue = ConstantsBGGraphBuilder.defaultUrgentLowMarkInMgdl
            }
            if !bloodGlucoseUnitIsMgDl {
                returnValue = returnValue.mgDlToMmol()
            }
            return returnValue
        }
        set {
            // store in mgdl
            set(bloodGlucoseUnitIsMgDl ? newValue:newValue.mmolToMgdl(), forKey: Key.urgentLowMarkValue.rawValue)
            
            // setting to be stored also in shared userdefaults because it's used by the today widget
            UserDefaults.storeInSharedUserDefaults(value: bloodGlucoseUnitIsMgDl ? newValue:newValue.mmolToMgdl(), forKey: Key.urgentLowMarkValue.rawValue)

        }
    }
 
    /// the urgentLowMarkValue in mgdl
    @objc dynamic var urgentLowMarkValue: Double {
        get {
            
            //read currentvalue in mgdl
            return double(forKey: Key.urgentLowMarkValue.rawValue)
            
        }
        
    }

    /// the urgenthighmarkvalue in unit selected by user ie, mgdl or mmol - rounded
    @objc dynamic var urgentHighMarkValueInUserChosenUnitRounded:String {
        get {
            return urgentHighMarkValueInUserChosenUnit.bgValueToString(mgDl: bloodGlucoseUnitIsMgDl)
        }
        set {
            var value = newValue.toDouble()
            if !bloodGlucoseUnitIsMgDl {
                value = value?.mmolToMgdl()
            }
            set(value, forKey: Key.urgentHighMarkValue.rawValue)
            
            // setting to be stored also in shared userdefaults because it's used by the today widget
            if let value = value {
                UserDefaults.storeInSharedUserDefaults(value: value, forKey: Key.urgentHighMarkValue.rawValue)
            }

        }
    }
    
    /// the urgentHighMarkValue in mgdl
    @objc dynamic var urgentHighMarkValue: Double {
        get {
            
            //read currentvalue in mgdl
            return double(forKey: Key.urgentHighMarkValue.rawValue)
            
        }
        
    }

    /// the highmarkvalue in unit selected by user ie, mgdl or mmol - rounded
    @objc dynamic var highMarkValueInUserChosenUnitRounded:String {
        get {
            return highMarkValueInUserChosenUnit.bgValueToString(mgDl: bloodGlucoseUnitIsMgDl)
        }
        set {
            var value = newValue.toDouble()
            if !bloodGlucoseUnitIsMgDl {
                value = value?.mmolToMgdl()
            }
            set(value, forKey: Key.highMarkValue.rawValue)

            // setting to be stored also in shared userdefaults because it's used by the today widget
            if let value = value {
                UserDefaults.storeInSharedUserDefaults(value: value, forKey: Key.highMarkValue.rawValue)
            }

        }
    }
    
    /// the targetmarkvalue in unit selected by user ie, mgdl or mmol - rounded
    @objc dynamic var targetMarkValueInUserChosenUnitRounded:String {
        get {
            return targetMarkValueInUserChosenUnit.bgValueToString(mgDl: bloodGlucoseUnitIsMgDl)
        }
        set {
            var value = newValue.toDouble()
            if !bloodGlucoseUnitIsMgDl {
                value = value?.mmolToMgdl()
            }
            set(value, forKey: Key.targetMarkValue.rawValue)
        }
    }
    
    /// the lowmarkvalue in unit selected by user ie, mgdl or mmol - rounded
    @objc dynamic var lowMarkValueInUserChosenUnitRounded:String {
        get {
            return lowMarkValueInUserChosenUnit.bgValueToString(mgDl: bloodGlucoseUnitIsMgDl)
        }
        set {
            var value = newValue.toDouble()
            if !bloodGlucoseUnitIsMgDl {
                value = value?.mmolToMgdl()
            }
            set(value, forKey: Key.lowMarkValue.rawValue)
            
            // setting to be stored also in shared userdefaults because it's used by the today widget
            if let value = value {
                UserDefaults.storeInSharedUserDefaults(value: value, forKey: Key.lowMarkValue.rawValue)
            }

        }
    }
    
    /// the urgentlowmarkvalue in unit selected by user ie, mgdl or mmol - rounded
    @objc dynamic var urgentLowMarkValueInUserChosenUnitRounded:String {
        get {
            return urgentLowMarkValueInUserChosenUnit.bgValueToString(mgDl: bloodGlucoseUnitIsMgDl)
        }
        set {
            var value = newValue.toDouble()
            if !bloodGlucoseUnitIsMgDl {
                value = value?.mmolToMgdl()
            }
            set(value, forKey: Key.urgentLowMarkValue.rawValue)
            
            // setting to be stored also in shared userdefaults because it's used by the today widget
            if let value = value {
                UserDefaults.storeInSharedUserDefaults(value: value, forKey: Key.urgentLowMarkValue.rawValue)
            }

        }
    }
    
    @objc dynamic var setActiveCGM: Bool {
        get {
            return bool(forKey: Key.setActiveCGM.rawValue)
        }
        set {
            set(newValue, forKey: Key.setActiveCGM.rawValue)

            if newValue {
                if let urlTypes = Bundle.main.infoDictionary?["CFBundleURLTypes"] as? [[String: Any]],
                    let urlSchemes = urlTypes.first?["CFBundleURLSchemes"] as? [String],
                    let urlScheme = urlSchemes.first {
                    // use the app group suite name that is chosen in the settings (i.e. Loop/iAPS or Trio)
                    let sharedUserDefaults = UserDefaults(suiteName: UserDefaults.standard.loopShareType.sharedUserDefaultsSuiteName)
                    
                    // store the app's URL scheme as a string in shared UserDefaults
                    sharedUserDefaults?.set(urlScheme, forKey: "urlScheme")
                }
            } else {
                let sharedUserDefaults = UserDefaults(suiteName: UserDefaults.standard.loopShareType.sharedUserDefaultsSuiteName)
                
                sharedUserDefaults?.set(nil, forKey: "urlScheme")
            }

            // synchronize UserDefaults
            UserDefaults.standard.synchronize()
        }
    }

    /// should the target line (always shown in green) be shown on the graph?
    @objc dynamic var showTarget: Bool {
        // default value for bool in userdefaults is false, by default we will hide the target line as it could confuse users
        get {
            return !bool(forKey: Key.showTarget.rawValue)
        }
        set {
            set(!newValue, forKey: Key.showTarget.rawValue)
        }
    }
    
    /// should the home screen be allowed to rotate to show a landscape glucose chart?
    @objc dynamic var allowScreenRotation: Bool {
        // default value for bool in userdefaults is false, as default we want the chart to be able to rotate and show the 24hr view
        get {
            return !bool(forKey: Key.allowScreenRotation.rawValue)
        }
        set {
            set(!newValue, forKey: Key.allowScreenRotation.rawValue)
        }
    }
    
    /// should the clock view be shown when the screen is locked?
    @objc dynamic var showClockWhenScreenIsLocked: Bool {
        // default value for bool in userdefaults is false, as default we want the clock to show when the screen is locked
        get {
            return !bool(forKey: Key.showClockWhenScreenIsLocked.rawValue)
        }
        set {
            set(!newValue, forKey: Key.showClockWhenScreenIsLocked.rawValue)
        }
    }
    
    /// holds the enum integer of the screen dimming type selected for the screen lock
    /// it will default to 0 which is disabled
    var screenLockDimmingType: ScreenLockDimmingType {
        get {
            let screenLockDimmingTypeAsInt = integer(forKey: Key.screenLockDimmingType.rawValue)
            return ScreenLockDimmingType(rawValue: screenLockDimmingTypeAsInt) ?? .disabled
        }
        set {
            set(newValue.rawValue, forKey: Key.screenLockDimmingType.rawValue)
        }
    }
    
    
    // MARK: Treatments Settings
    
    /// should the app show the treatments on the main chart?
    @objc dynamic var showTreatmentsOnChart: Bool {
        // default value for bool in userdefaults is false, as default we want the app to show the treatments on the chart
        get {
            return !bool(forKey: Key.showTreatmentsOnChart.rawValue)
        }
        set {
            set(!newValue, forKey: Key.showTreatmentsOnChart.rawValue)
        }
    }
    
    /// should the app show the micro-bolus treatments in the treatments list/table?
    @objc dynamic var showSmallBolusTreatmentsInList: Bool {
        // default value for bool in userdefaults is false, by default we want the app to *hide* the micro-bolus treatments in the treatments table
        get {
            return bool(forKey: Key.showSmallBolusTreatmentsInList.rawValue)
        }
        set {
            set(newValue, forKey: Key.showSmallBolusTreatmentsInList.rawValue)
        }
    }
    
    /// should the app show the normal bolus treatments in the treatments list/table?
    @objc dynamic var showBolusTreatmentsInList: Bool {
        // default value for bool in userdefaults is false, by default we want the app to *show* the normal bolus treatments in the treatments table
        get {
            return !bool(forKey: Key.showBolusTreatmentsInList.rawValue)
        }
        set {
            set(!newValue, forKey: Key.showBolusTreatmentsInList.rawValue)
        }
    }
    
    /// should the app show the normal bolus treatments in the treatments list/table?
    @objc dynamic var showCarbsTreatmentsInList: Bool {
        // default value for bool in userdefaults is false, by default we want the app to *show* the normal bolus treatments in the treatments table
        get {
            return !bool(forKey: Key.showCarbsTreatmentsInList.rawValue)
        }
        set {
            set(!newValue, forKey: Key.showCarbsTreatmentsInList.rawValue)
        }
    }
    
    /// should the app show the basal rate treatments in the treatments list/table?
    @objc dynamic var showBasalTreatmentsInList: Bool {
        // default value for bool in userdefaults is true, by default we want the app to *hide* the basal treatments in the treatments table
        get {
            return bool(forKey: Key.showBasalTreatmentsInList.rawValue)
        }
        set {
            set(newValue, forKey: Key.showBasalTreatmentsInList.rawValue)
        }
    }
    
    /// should the app show the BG Check treatments in the treatments list/table?
    @objc dynamic var showBgCheckTreatmentsInList: Bool {
        // default value for bool in userdefaults is false, by default we want the app to *show* the BG Check treatments in the treatments table
        get {
            return !bool(forKey: Key.showBgCheckTreatmentsInList.rawValue)
        }
        set {
            set(!newValue, forKey: Key.showBgCheckTreatmentsInList.rawValue)
        }
    }
    
    /// micro-bolus threshold level in units as a Double
    @objc dynamic var smallBolusTreatmentThreshold:Double {
        get {

            var returnValue = double(forKey: Key.smallBolusTreatmentThreshold.rawValue)
            // if 0 set to defaultvalue
            if returnValue == 0.0 {
                returnValue = ConstantsGlucoseChart.defaultSmallBolusTreatmentThreshold
            }

            return returnValue
        }
        set {

            set(newValue, forKey: Key.smallBolusTreatmentThreshold.rawValue)
        }
    }
    
    /// max canula age (CAGE) as Int - if nil, return default value
    @objc dynamic var CAGEMaxHours: Int {
        get {
            var returnValue = integer(forKey: Key.CAGEMaxHours.rawValue)
            // if 0 set to defaultvalue
            if returnValue == 0 {
                returnValue = ConstantsHomeView.CAGEDefaultMaxHours
            }

            return returnValue
        }
        
        set {
            set(newValue, forKey: Key.CAGEMaxHours.rawValue)
        }
    }
    
    
    // MARK: Statistics Settings
    
    
    /// should the statistics view be shown on the home screen?
    @objc dynamic var showStatistics: Bool {
        // default value for bool in userdefaults is false, by default we want the statistics view to show (true)
        get {
            // check if the showStatistics key has already been previously set. If so, then just return it
            if let _ = UserDefaults.standard.object(forKey: "showStatistics") {
                return !bool(forKey: Key.showStatistics.rawValue)
            } else {
                // this means that this is the first time setting the showStatistics key. To to avoid crowding the screen we want to only show the statistics view by default if the user has display zoom disabled
                if UIScreen.main.scale < UIScreen.main.nativeScale {
                    set(true, forKey: Key.showStatistics.rawValue)
                } else {
                    // if not, then hide it by default
                    set(false, forKey: Key.showStatistics.rawValue)
                }
                return !bool(forKey: Key.showStatistics.rawValue)
            }
        }
        set {
            set(!newValue, forKey: Key.showStatistics.rawValue)
        }
    }

    /// days to use for the statistics calculations
    @objc dynamic var daysToUseStatistics: Int {
        get {
            return integer(forKey: Key.daysToUseStatistics.rawValue)
        }
        set {
            set(newValue, forKey: Key.daysToUseStatistics.rawValue)
        }
    }
    
    /// should the statistics view be shown on the home screen?
    @objc dynamic var useIFCCA1C: Bool {
        // default value for bool in userdefaults is false, by default we want the HbA1c to be calculated in "not IFCC" way (false)
        get {
            return bool(forKey: Key.useIFCCA1C.rawValue)
        }
        set {
            set(newValue, forKey: Key.useIFCCA1C.rawValue)
        }
    }
    
    /// holds the enum integer of the time in range calculation type
    /// it will default to 0 which is standard
    var timeInRangeType: TimeInRangeType {
        get {
            let timeInRangeTypeAsInt = integer(forKey: Key.timeInRangeType.rawValue)
            return TimeInRangeType(rawValue: timeInRangeTypeAsInt) ?? .standardRange
        }
        set {
            set(newValue.rawValue, forKey: Key.timeInRangeType.rawValue)
        }
    }
    
    
    // MARK: Alert Settings
    
    /// when did the user snooze all alerts. If this is nil, then the snooze all isn't activated
    @objc dynamic var snoozeAllAlertsFromDate: Date? {
        get {
            return object(forKey: Key.snoozeAllAlertsFromDate.rawValue) as? Date
        }
        set {
            set(newValue, forKey: Key.snoozeAllAlertsFromDate.rawValue)
        }
    }
    
    /// until when did the user snooze all alerts, can be nil until it's first set but unless snoozeAllAlertsDate != nil we'll ignore this value anyway
    @objc dynamic var snoozeAllAlertsUntilDate: Date? {
        get {
            return object(forKey: Key.snoozeAllAlertsUntilDate.rawValue) as? Date
        }
        set {
            set(newValue, forKey: Key.snoozeAllAlertsUntilDate.rawValue)
        }
    }
    
    
    // MARK: Sensor Info Settings
    
    /// active sensor serial number. Optional as should be set to nil if no successful login has happened and/or if no active sensor is returned
    @objc dynamic var activeSensorSerialNumber: String? {
        get {
            return string(forKey: Key.activeSensorSerialNumber.rawValue)
        }
        set {
            set(newValue, forKey: Key.activeSensorSerialNumber.rawValue)
        }
    }
    
    /// active sensor description. Optional as should be set to nil if no successful login has happened and/or if no active sensor is returned
    @objc dynamic var activeSensorDescription: String? {
        get {
            return string(forKey: Key.activeSensorDescription.rawValue)
        }
        set {
            set(newValue, forKey: Key.activeSensorDescription.rawValue)
        }
    }
    
    /// active transmitter ID. Optional as should be set to nil if there is no transmitter connected. Used for the UI to configure sensor type in case no sensor serial number is availabel (for example Dexcom).
    @objc dynamic var activeSensorTransmitterId: String? {
        get {
            return string(forKey: Key.activeSensorTransmitterId.rawValue)
        }
        set {
            set(newValue, forKey: Key.activeSensorTransmitterId.rawValue)
        }
    }
    
    /// active sensor start date. Optional as should be set to nil if there is no sensor connected or if no successful follower login has happened and/or if no active sensor is returned
    @objc dynamic var activeSensorStartDate: Date? {
        get {
            return object(forKey: Key.activeSensorStartDate.rawValue) as? Date
        }
        set {
            set(newValue, forKey: Key.activeSensorStartDate.rawValue)
        }
    }
    
    /// active sensor max sensor days. Optional as should be set to nil if no successful login has happened and/or if no active sensor is returned
    var activeSensorMaxSensorAgeInDays: Double? {
        get {
            return double(forKey: Key.activeSensorMaxSensorAgeInDays.rawValue)
        }
        set {
            set(newValue, forKey: Key.activeSensorMaxSensorAgeInDays.rawValue)
        }
    }
    
    /// overriden active sensor max sensor days. Optional as should be set to nil if the user isn't using a G6 and hasn't overriden manually the max days
    var activeSensorMaxSensorAgeInDaysOverridenAnubis: Double? {
        get {
            return double(forKey: Key.activeSensorMaxSensorAgeInDaysOverridenAnubis.rawValue)
        }
        set {
            set(newValue, forKey: Key.activeSensorMaxSensorAgeInDaysOverridenAnubis.rawValue)
        }
    }
    

    // MARK: Housekeeper Settings

    /// For how many days should data be stored. Should always be <= maximumRetentionPeriodInDays and >= minimumRetentionPeriodInDays.
    @objc dynamic var retentionPeriodInDays: Int {
        get {
            var returnValue = integer(forKey: Key.retentionPeriodInDays.rawValue)
            // if 0 set to defaultvalue
            if returnValue == 0 {
                returnValue = ConstantsHousekeeping.minimumRetentionPeriodInDays
            }

            return returnValue
        }
        set {
            // Constrains the newValue to be <= than maximumRetentionPeriodInDays and >= than minimumRetentionPeriodInDays.
            var value = min(newValue, ConstantsHousekeeping.maximumRetentionPeriodInDays)
            value = max(value, ConstantsHousekeeping.minimumRetentionPeriodInDays)

            set(value, forKey: Key.retentionPeriodInDays.rawValue)
        }
    }
    
    // MARK: Transmitter Settings
    
    /// cgm ransmittertype currently active
    var cgmTransmitterType:CGMTransmitterType? {
        get {
            if let transmitterTypeAsString = cgmTransmitterTypeAsString {
                return CGMTransmitterType(rawValue: transmitterTypeAsString)
            } else {
                return nil
            }
        }
    }
    
    /// transmittertype as String, just to be able to define dynamic dispatch and obj-c visibility
    @objc dynamic var cgmTransmitterTypeAsString:String? {
        get {
            return string(forKey: Key.transmitterTypeAsString.rawValue)
        }
        set {
            // if transmittertype has changed then also reset the transmitter id to nil
            // this is also a check to see if transmitterTypeAsString has really changed, because just calling a set without a new value may cause a transmittertype reset in other parts of the call (inclusive stopping sensor etc.)
            if newValue != string(forKey: Key.transmitterTypeAsString.rawValue) {
                set(newValue, forKey: Key.transmitterTypeAsString.rawValue)
            }
        }
    }
    
    // MARK: Nightscout Settings
    
    /// nightscout enabled ? this impacts follower mode (download) and master mode (upload)
    @objc dynamic var nightscoutEnabled: Bool {
        get {
            return bool(forKey: Key.nightscoutEnabled.rawValue)
        }
        set {
            set(newValue, forKey: Key.nightscoutEnabled.rawValue)
        }
    }
    
    /// holds the enum integer of the type of nightscout follower type to be shown, if any
    /// default to 0 (basic type - just standard treatments and basal from NS)
    var nightscoutFollowType: NightscoutFollowType {
        get {
            let nightscoutFollowTypeAsInt = integer(forKey: Key.nightscoutFollowType.rawValue)
            return NightscoutFollowType(rawValue: nightscoutFollowTypeAsInt) ?? .none
        }
        set {
            set(newValue.rawValue, forKey: Key.nightscoutFollowType.rawValue)
        }
    }
    
    /// show the expanded information views for AID follow
    @objc dynamic var nightscoutFollowShowExpandedInfo: Bool {
        // default value for bool in userdefaults is false, as default we want the app to show the expanded information
        get {
            return !bool(forKey: Key.nightscoutFollowShowExpandedInfo.rawValue)
        }
        set {
            set(!newValue, forKey: Key.nightscoutFollowShowExpandedInfo.rawValue)
        }
    }
    
    /// use schedule for nightscoutupload ?
    @objc dynamic var nightscoutUseSchedule: Bool {
        get {
            return bool(forKey: Key.nightscoutUseSchedule.rawValue)
        }
        set {
            set(newValue, forKey: Key.nightscoutUseSchedule.rawValue)
        }
    }

    /// send sensor start time to nightscout ?
    @objc dynamic var uploadSensorStartTimeToNS: Bool {
        get {
            return bool(forKey: Key.uploadSensorStartTimeToNS.rawValue)
        }
        set {
            set(newValue, forKey: Key.uploadSensorStartTimeToNS.rawValue)
        }
    }
    
    /// Nightscout port number, 0 means not set
    @objc dynamic var nightscoutPort: Int {
        get {
            return integer(forKey: Key.nightscoutPort.rawValue)
        }
        set {
            set(newValue, forKey: Key.nightscoutPort.rawValue)
        }
    }
    
    /// Nightscout token, 0 means not set
    @objc dynamic var nightscoutToken:String? {
        get {
            return string(forKey: Key.nightscoutToken.rawValue)
        }
        set {
            set(newValue, forKey: Key.nightscoutToken.rawValue)
        }
    }

    /// the nightscout url - starts with http
    ///
    /// when assigning a new value, it will be checked if it starts with http, if not then automatically https:// will be added
    @objc dynamic var nightscoutUrl:String? {
        get {
            return string(forKey: Key.nightscoutUrl.rawValue)
        }
        set {
            set(newValue, forKey: Key.nightscoutUrl.rawValue)
        }
    }
    
    /// - schedule for nightscout use, only applicable if nightscoutUseSchedule = true
    /// - string of values, seperate by '-', values are int values and represent minutes
    var nightscoutSchedule: String? {
        get {
            return string(forKey: Key.nightscoutSchedule.rawValue)
        }
        set {
            set(newValue, forKey: Key.nightscoutSchedule.rawValue)
        }
    }
    

    /// the nightscout api key
    @objc dynamic var nightscoutAPIKey:String? {
        get {
            return string(forKey: Key.nightscoutAPIKey.rawValue)
        }
        set {
            set(newValue, forKey: Key.nightscoutAPIKey.rawValue)
        }
    }
    
    /// is a  nightscout sync of treatments required
    ///
    /// will be set to true in viewcontroller when a treatment is created, modified or deleted. The value will be observed by NightscoutSyncManager and when set to true, the manager knows a new sync is required
    @objc dynamic var nightscoutSyncRequired: Bool {
        get {
            return bool(forKey: Key.nightscoutSyncRequired.rawValue)
        }
        set {
            set(newValue, forKey: Key.nightscoutSyncRequired.rawValue)
        }
    }
    
    /// timestamp lastest reading uploaded to Nightscout
    var timeStampLatestNightscoutSyncRequest: Date? {
        get {
            return object(forKey: Key.timeStampLatestNightscoutSyncRequest.rawValue) as? Date
        }
        set {
            set(newValue, forKey: Key.timeStampLatestNightscoutSyncRequest.rawValue)
        }
    }
    
    /// used to trigger view controllers that there's a change in TreatmentEntries
    ///
    /// value will be increased with 1 each time there's an update
    @objc dynamic var nightscoutTreatmentsUpdateCounter: Int {
        get {
            return integer(forKey: Key.nightscoutTreatmentsUpdateCounter.rawValue)
        }
        set {
            set(newValue, forKey: Key.nightscoutTreatmentsUpdateCounter.rawValue)
        }
    }
    
    /// Nightscout profile stored as a JSON data object
    var nightscoutProfile: Data? {
        get {
            if let data = object(forKey: Key.nightscoutProfile.rawValue) as? Data {
                return data
            } else {
                return nil
            }
        }
        set {
            set(newValue, forKey: Key.nightscoutProfile.rawValue)
        }
    }
    
    /// Nightscout device status stored as a JSON data object
    @objc dynamic var nightscoutDeviceStatus: Data? {
        get {
            if let data = object(forKey: Key.nightscoutDeviceStatus.rawValue) as? Data {
                return data
            } else {
                return nil
            }
        }
        set {
            set(newValue, forKey: Key.nightscoutDeviceStatus.rawValue)
        }
    }
    
    /// will be set to true when the nightscout device status has been updated fully
    @objc dynamic var nightscoutDeviceStatusWasUpdated: Bool {
        get {
            return bool(forKey: Key.nightscoutSyncRequired.rawValue)
        }
        set {
            set(newValue, forKey: Key.nightscoutSyncRequired.rawValue)
        }
    }

    // MARK: Dexcom Share Settings
    
    /// should readings be uploaded to Dexcom share server, true or false
    @objc dynamic var uploadReadingstoDexcomShare:Bool {
        get {
            return bool(forKey: Key.uploadReadingstoDexcomShare.rawValue)
        }
        set {
            set(newValue, forKey: Key.uploadReadingstoDexcomShare.rawValue)
        }
    }
    
    /// dexcom share account name
    @objc dynamic var dexcomShareAccountName:String? {
        get {
            return string(forKey: Key.dexcomShareAccountName.rawValue)
        }
        set {
            set(newValue, forKey: Key.dexcomShareAccountName.rawValue)
        }
    }
    
    /// dexcom share password
    @objc dynamic var dexcomSharePassword:String? {
        get {
            return string(forKey: Key.dexcomSharePassword.rawValue)
        }
        set {
            set(newValue, forKey: Key.dexcomSharePassword.rawValue)
        }
    }
    
    /// use US dexcomshare url true or false
    @objc dynamic var useUSDexcomShareurl:Bool {
        get {
            return bool(forKey: Key.useUSDexcomShareurl.rawValue)
        }
        set {
            set(newValue, forKey: Key.useUSDexcomShareurl.rawValue)
        }
    }

    /// dexcom share serial number
    @objc dynamic var dexcomShareSerialNumber:String? {
        get {
            return string(forKey: Key.dexcomShareSerialNumber.rawValue)
        }
        set {
            set(newValue, forKey: Key.dexcomShareSerialNumber.rawValue)
        }
    }
    
    /// - schedule for dexcomShare use, only applicable if dexcomShareUseSchedule = true
    /// - string of values, seperate by '-', values are int values and represent minutes
    var dexcomShareSchedule: String? {
        get {
            return string(forKey: Key.dexcomShareSchedule.rawValue)
        }
        set {
            set(newValue, forKey: Key.dexcomShareSchedule.rawValue)
        }
    }
    
    /// use schedule for dexcomShareupload ?
    @objc dynamic var dexcomShareUseSchedule: Bool {
        get {
            return bool(forKey: Key.dexcomShareUseSchedule.rawValue)
        }
        set {
            set(newValue, forKey: Key.dexcomShareUseSchedule.rawValue)
        }
    }

    // MARK: Healthkit Settings

    /// should readings be stored in healthkit ? true or false
    ///
    /// This is just the user selection, it doesn't say if user has authorized storage of readings in Healthkit - for that use storeReadingsInHealthkitAuthorized
    @objc dynamic var storeReadingsInHealthkit: Bool {
        get {
            return bool(forKey: Key.storeReadingsInHealthkit.rawValue)
        }
        set {
            set(newValue, forKey: Key.storeReadingsInHealthkit.rawValue)
        }
    }
    
    // MARK: Speak Settings
    
    /// should readings be spoken or not
    @objc dynamic var speakReadings: Bool {
        get {
            return bool(forKey: Key.speakReadings.rawValue)
        }
        set {
            set(newValue, forKey: Key.speakReadings.rawValue)
        }
    }

    /// speakReading languageCode, eg "en" or "en-US"
    @objc dynamic var speakReadingLanguageCode: String? {
        get {
            return string(forKey: Key.speakReadingLanguageCode.rawValue)
        }
        set {
            set(newValue, forKey: Key.speakReadingLanguageCode.rawValue)
        }
    }

    /// should trend be spoken or not
    @objc dynamic var speakTrend: Bool {
        get {
            return bool(forKey: Key.speakTrend.rawValue)
        }
        set {
            set(newValue, forKey: Key.speakTrend.rawValue)
        }
    }
    
    /// should delta be spoken or not
    @objc dynamic var speakDelta: Bool {
        get {
            return bool(forKey: Key.speakDelta.rawValue)
        }
        set {
            set(newValue, forKey: Key.speakDelta.rawValue)
        }
    }
    
    /// speak readings interval in minutes
    @objc dynamic var speakInterval: Int {
        get {
            return integer(forKey: Key.speakInterval.rawValue)
        }
        set {
            set(newValue, forKey: Key.speakInterval.rawValue)
        }
    }
    
    // MARK: - Keep track of alert and info messages shown to the user
    
    /// message shown when user starts a sensor, which tells that timing should be exact, was it already shown or not
    var startSensorTimeInfoGiven:Bool {
        get {
            return bool(forKey: Key.startSensorTimeInfoGiven.rawValue)
        }
        set {
            set(newValue, forKey: Key.startSensorTimeInfoGiven.rawValue)
        }
    }
    
    /// license info accepted by user yes or no
    var licenseInfoAccepted:Bool {
        get {
            return bool(forKey: Key.licenseInfoAccepted.rawValue)
        }
        set {
            set(newValue, forKey: Key.licenseInfoAccepted.rawValue)
        }
    }
    
    /// did the user ask to not show the lock screen warning dialog again?
    var lockScreenDontShowAgain:Bool {
        get {
            return bool(forKey: Key.lockScreenDontShowAgain.rawValue)
        }
        set {
            set(newValue, forKey: Key.lockScreenDontShowAgain.rawValue)
        }
    }
    
    // MARK: - M5Stack

    /// M5StackBlePassword, used for authenticating xdrip app towards M5Stack
    var m5StackBlePassword: String? {
        get {
            return string(forKey: Key.m5StackBlePassword.rawValue)
        }
        set {
            set(newValue, forKey: Key.m5StackBlePassword.rawValue)
        }
    }
    
    /// M5 Stack text color, this is the default text color for new m5Stacks. Per M5Stack it is possible to change the textcolor
    var m5StackTextColor: M5StackColor? {
        get {
            let textColorAsInt = integer(forKey: Key.m5StackTextColor.rawValue)
            if textColorAsInt > 0 {
                return M5StackColor(forUInt16: UInt16(textColorAsInt))
            } else {
                return nil
            }
        }
        set {
            let newValueAsInt:Int? = {if let newValue = newValue {return Int(newValue.rawValue)} else {return nil}}()
            set(newValueAsInt, forKey: Key.m5StackTextColor.rawValue)
        }
    }
    
    /// name of wifi 1 to be configured in M5Stack
    var m5StackWiFiName1: String? {
        get {
            return string(forKey: Key.m5StackWiFiName1.rawValue)
        }
        set {
            set(newValue, forKey: Key.m5StackWiFiName1.rawValue)
        }
    }
    
    /// name of wifi 2 to be configured in M5Stack
    var m5StackWiFiName2: String? {
        get {
            return string(forKey: Key.m5StackWiFiName2.rawValue)
        }
        set {
            set(newValue, forKey: Key.m5StackWiFiName2.rawValue)
        }
    }
    
    /// name of wifi 3 to be configured in M5Stack
    var m5StackWiFiName3: String? {
        get {
            return string(forKey: Key.m5StackWiFiName3.rawValue)
        }
        set {
            set(newValue, forKey: Key.m5StackWiFiName3.rawValue)
        }
    }
    
    /// Password of wifi 1 to be configured in M5Stack
    var m5StackWiFiPassword1: String? {
        get {
            return string(forKey: Key.m5StackWiFiPassword1.rawValue)
        }
        set {
            set(newValue, forKey: Key.m5StackWiFiPassword1.rawValue)
        }
    }
    
    /// Password of wifi 2 to be configured in M5Stack
    var m5StackWiFiPassword2: String? {
        get {
            return string(forKey: Key.m5StackWiFiPassword2.rawValue)
        }
        set {
            set(newValue, forKey: Key.m5StackWiFiPassword2.rawValue)
        }
    }
    
    /// Password of wifi 3 to be configured in M5Stack
    var m5StackWiFiPassword3: String? {
        get {
            return string(forKey: Key.m5StackWiFiPassword3.rawValue)
        }
        set {
            set(newValue, forKey: Key.m5StackWiFiPassword3.rawValue)
        }
    }
    
    // MARK: - Apple Watch
    
    /// enable the Watch complications, default false
    @objc dynamic var showDataInWatchComplications: Bool {
        get {
            return bool(forKey: Key.showDataInWatchComplications.rawValue)
        }
        set {
            set(newValue, forKey: Key.showDataInWatchComplications.rawValue)
        }
    }
    
    /// timestamp that the user acknowledged that the complications will not show in real-time
    var watchComplicationUserAgreementDate: Date? {
        get {
            return object(forKey: Key.watchComplicationUserAgreementDate.rawValue) as? Date
        }
        set {
            set(newValue, forKey: Key.watchComplicationUserAgreementDate.rawValue)
        }
    }
    
    /// every how many minutes should we force a complication update (these updates counts against the 50 times limit per day)
    var forceComplicationUpdateInMinutes: Int {
        get {
            //read currentvalue in mgdl
            var returnValue = integer(forKey: Key.forceComplicationUpdateInMinutes.rawValue)
            // if 0 set to defaultvalue
            if returnValue == 0 {
                returnValue = ConstantsWidget.defaultForceComplicationRefreshTimeInMinutes
            }
            return returnValue
        }
        set {
            set(newValue, forKey: Key.forceComplicationUpdateInMinutes.rawValue)
        }
    }
    
    /// how many complication updates are remaining for the current day
    var remainingComplicationUserInfoTransfers: Int? {
        get {
            return integer(forKey: Key.remainingComplicationUserInfoTransfers.rawValue)
        }
        set {
            set(newValue, forKey: Key.remainingComplicationUserInfoTransfers.rawValue)
        }
    }
    
    /// force a complication update
    @objc dynamic var forceComplicationUpdate: Bool {
        get {
            return bool(forKey: Key.forceComplicationUpdate.rawValue)
        }
        set {
            set(newValue, forKey: Key.forceComplicationUpdate.rawValue)
        }
    }
    
    
    // MARK: - Calendar Events
    
    /// create calendar event yes or no, default false
    @objc dynamic var createCalendarEvent: Bool {
        get {
            return bool(forKey: Key.createCalendarEvent.rawValue)
        }
        set {
            set(newValue, forKey: Key.createCalendarEvent.rawValue)
        }
    }

    /// this is for showing readings on watch via the calendar. Selected calender id (name of the calendar) in which the event should be created
    @objc dynamic var calenderId: String? {
        get {
            return string(forKey: Key.calenderId.rawValue)
        }
        set {
            set(newValue, forKey: Key.calenderId.rawValue)
        }
    }
    
    /// this is for showing readings on watch via the calendar. Should trend be displayed  in calendar event, yes or no, default no
    @objc dynamic var displayTrendInCalendarEvent: Bool {
        get {
            return bool(forKey: Key.displayTrendInCalendarEvent.rawValue)
        }
        set {
            set(newValue, forKey: Key.displayTrendInCalendarEvent.rawValue)
        }
    }
    
    /// this is for showing readings on watch via the calendar. Should delta be displayed in calendar event, yes or no, default no
    @objc dynamic var displayDeltaInCalendarEvent: Bool {
        get {
            return bool(forKey: Key.displayDeltaInCalendarEvent.rawValue)
        }
        set {
            set(newValue, forKey: Key.displayDeltaInCalendarEvent.rawValue)
        }
    }
    
    /// this is for showing readings on watch via the calendar. Should unit be displayed in calendar event,  yes or no, default no
    @objc dynamic var displayUnitInCalendarEvent: Bool {
        get {
            return bool(forKey: Key.displayUnitInCalendarEvent.rawValue)
        }
        set {
            set(newValue, forKey: Key.displayUnitInCalendarEvent.rawValue)
        }
    }
    
    /// speak readings interval in minutes
    @objc dynamic var calendarInterval: Int {
        get {
            return integer(forKey: Key.calendarInterval.rawValue)
        }
        set {
            set(newValue, forKey: Key.calendarInterval.rawValue)
        }
    }
    
    /// should a visual coloured indicator be shown in the calendar title,  yes or no, default no
    @objc dynamic var displayVisualIndicatorInCalendarEvent: Bool {
        get {
            return bool(forKey: Key.displayVisualIndicatorInCalendarEvent.rawValue)
        }
        set {
            set(newValue, forKey: Key.displayVisualIndicatorInCalendarEvent.rawValue)
        }
    }
    
    // MARK: - Contact image
    
    /// enable the contact image yes or no, default false
    @objc dynamic var enableContactImage: Bool {
        get {
            return bool(forKey: Key.enableContactImage.rawValue)
        }
        set {
            set(newValue, forKey: Key.enableContactImage.rawValue)
        }
    }

    /// this is for showing readings on watch via the contact image. Should trend be displayed in the contact, yes or no, default no
    @objc dynamic var displayTrendInContactImage: Bool {
        get {
            return bool(forKey: Key.displayTrendInContactImage.rawValue)
        }
        set {
            set(newValue, forKey: Key.displayTrendInContactImage.rawValue)
        }
    }
    
    /// should a black/white contact image be used? Useful to display nicely in watchfaces with a colour tint (i.e. not multicolor), default false
    @objc dynamic var useHighContrastContactImage: Bool {
        get {
            return bool(forKey: Key.useHighContrastContactImage.rawValue)
        }
        set {
            set(newValue, forKey: Key.useHighContrastContactImage.rawValue)
        }
    }
    
    // MARK: - =====  Other Settings ======
    
    /// - in case missed reading alert settings are changed by user, this value will be set to true
    /// - alertmanager will observe that value and when changed, verify if missed reading alert needs to be changed
    @objc dynamic var missedReadingAlertChanged: Bool {
        get {
            return bool(forKey: Key.missedReadingAlertChanged.rawValue)
        }
        set {
            set(newValue, forKey: Key.missedReadingAlertChanged.rawValue)
        }
    }

    /// when was the app launched, used in trace info that is sent via email. Just to be able to see afterwards if the app ever crashed. Because sometimes users say it crashed, but maybe it just stopped receiving readings and restarted by opening the app, but didn't really crash
    var timeStampAppLaunch:Date? {
        get {
            return object(forKey: Key.timeStampAppLaunch.rawValue) as? Date
        }
        set {
            set(newValue, forKey: Key.timeStampAppLaunch.rawValue)
        }
    }
    
    /// timestamp lastest reading uploaded to Nightscout
    var timeStampLatestNightscoutUploadedBgReading:Date? {
        get {
            return object(forKey: Key.timeStampLatestNSUploadedBgReadingToNightscout.rawValue) as? Date
        }
        set {
            set(newValue, forKey: Key.timeStampLatestNSUploadedBgReadingToNightscout.rawValue)
        }
    }
    
    /// timestamp latest calibration uploaded to Nightscout
    var timeStampLatestNightscoutUploadedCalibration:Date? {
        get {
            return object(forKey: Key.timeStampLatestNSUploadedCalibrationToNightscout.rawValue) as? Date
        }
        set {
            set(newValue, forKey: Key.timeStampLatestNSUploadedCalibrationToNightscout.rawValue)
        }
    }
    
    /// transmitterBatteryInfo, this should be the transmitter battery info of the latest active cgmTransmitter
    var transmitterBatteryInfo:TransmitterBatteryInfo? {
        get {
            if let data = object(forKey: Key.transmitterBatteryInfo.rawValue) as? Data {
                return TransmitterBatteryInfo(data: data)
            } else {
                return nil
            }
            
        }
        set {
            if let newValue = newValue {
                set(newValue.toData(), forKey: Key.transmitterBatteryInfo.rawValue)
            } else {
                set(nil, forKey: Key.transmitterBatteryInfo.rawValue)
            }
            timeStampOfLastBatteryReading = Date()
        }
    }
    
    /// timestamp latest calibration uploaded to Nightscout
    var timeStampOfLastBatteryReading:Date? {
        get {
            return object(forKey: Key.timeStampOfLastBatteryReading.rawValue) as? Date
        }
        set {
            set(newValue, forKey: Key.timeStampOfLastBatteryReading.rawValue)
        }
    }
    
    /// did user authorize the storage of readings in healthkit or not - this setting is actually only used to allow the HealthKitManager to listen for changes in the authorization status
    var storeReadingsInHealthkitAuthorized:Bool {
        get {
            return bool(forKey: Key.storeReadingsInHealthkitAuthorized.rawValue)
        }
        set {
            set(newValue, forKey: Key.storeReadingsInHealthkitAuthorized.rawValue)
        }
    }
    
    /// timestamp of last bgreading that was stored in healthkit
    var timeStampLatestHealthKitStoreBgReading:Date? {
        get {
            return object(forKey: Key.timeStampLatestHealthKitStoreBgReading.rawValue) as? Date
        }
        set {
            set(newValue, forKey: Key.timeStampLatestHealthKitStoreBgReading.rawValue)
        }
    }
    
    /// timestamp lastest reading uploaded to Dexcom Share
    var timeStampLatestDexcomShareUploadedBgReading:Date? {
        get {
            return object(forKey: Key.timeStampLatestDexcomShareUploadedBgReading.rawValue) as? Date
        }
        set {
            set(newValue, forKey: Key.timeStampLatestDexcomShareUploadedBgReading.rawValue)
        }
    }
    
    
    /// store the maximum sensor life if applicable
    var maxSensorAgeInDays: Int {
        get {
            return integer(forKey: Key.maxSensorAgeInDays.rawValue)
        }
        set {
            set(newValue, forKey: Key.maxSensorAgeInDays.rawValue)
        }
    }
    
    // MARK: - =====  OS-AID (Loop/iAPS/Trio) App Group Share variables ======
    
    /// dictionary representation of readings that were shared with a looping system. This is not the json representation, it's an array of dictionary
    var readingsStoredInSharedUserDefaultsAsDictionary: [Dictionary<String, Any>]? {
        get {
            return object(forKey: Key.readingsStoredInSharedUserDefaultsAsDictionary.rawValue) as? [Dictionary<String, Any>]
        }
        set {
            set(newValue, forKey: Key.readingsStoredInSharedUserDefaultsAsDictionary.rawValue)
        }
    }

    /// timestamp lastest reading shared via the selected Shared App Group
    var timeStampLatestLoopSharedBgReading:Date? {
        get {
            return object(forKey: Key.timeStampLatestLoopSharedBgReading.rawValue) as? Date
        }
        set {
            set(newValue, forKey: Key.timeStampLatestLoopSharedBgReading.rawValue)
        }
    }
    
    
    // MARK: - =====  Developer Settings ======
    
    /// showDeveloperSettings - default false
    /// we'll reset this to false anyway every time the app is opened
    var showDeveloperSettings: Bool {
        get {
            return bool(forKey: Key.showDeveloperSettings.rawValue)
        }
        set {
            set(newValue, forKey: Key.showDeveloperSettings.rawValue)
        }
    }
    
    /// OSLogEnabled - default false
    var OSLogEnabled: Bool {
        get {
            return bool(forKey: Key.OSLogEnabled.rawValue)
        }
        set {
            set(newValue, forKey: Key.OSLogEnabled.rawValue)
        }
    }
    
    /// NSLogEnabled - default false
    var NSLogEnabled: Bool {
        get {
            return bool(forKey: Key.NSLogEnabled.rawValue)
        }
        set {
            set(newValue, forKey: Key.NSLogEnabled.rawValue)
        }
    }
    
    /// smoothLibreValues - default false
    var smoothLibreValues: Bool {
        get {
            return bool(forKey: Key.smoothLibreValues.rawValue)
        }
        set {
            set(newValue, forKey: Key.smoothLibreValues.rawValue)
        }
    }
    
    /// to create artificial delay in readings stored in sharedUserDefaults for loop. Minutes - so that Loop receives more smoothed values.
    ///
    /// Default value 0, if used then recommended value is multiple of 5 (eg 5 ot 10)
    @objc dynamic var loopDelaySchedule: String? {
        get {
            return string(forKey: Key.loopDelaySchedule.rawValue)
        }
        set {
            set(newValue, forKey: Key.loopDelaySchedule.rawValue)
        }
    }
    
    /// should the BG values be shared with a specified app group
    var loopShareType: LoopShareType {
        get {
            let loopShareTypeAsInt = integer(forKey: Key.loopShareType.rawValue)
            return LoopShareType(rawValue: loopShareTypeAsInt) ?? .disabled
        }
        set {
            set(newValue.rawValue, forKey: Key.loopShareType.rawValue)
        }
    }
    
    /// Loop sharing will be limited to just once every 5 minutes if true - default false
    var shareToLoopOnceEvery5Minutes: Bool {
        get {
            return bool(forKey: Key.shareToLoopOnceEvery5Minutes.rawValue)
        }
        set {
            set(newValue, forKey: Key.shareToLoopOnceEvery5Minutes.rawValue)
        }
    }
    
    /// for Libre 2 : suppress sending unlockPayLoad, this will allow to run xDrip4iOS/Libre 2 in parallel with other app(s)
    var suppressUnLockPayLoad: Bool {
        get {
            return bool(forKey: Key.suppressUnLockPayLoad.rawValue)
        }
        set {
            set(newValue, forKey: Key.suppressUnLockPayLoad.rawValue)
        }
    }
    
    /// to create artificial delay in readings stored in sharedUserDefaults for loop. Minutes - so that Loop receives more smoothed values.
    ///
    /// Default value 0, if used then recommended value is multiple of 5 (eg 5 ot 10)
    @objc dynamic var loopDelayValueInMinutes: String? {
        get {
            return string(forKey: Key.loopDelayValueInMinutes.rawValue)
        }
        set {
            set(newValue, forKey: Key.loopDelayValueInMinutes.rawValue)
        }
    }
    
    /// LibreLinkUp version
    @objc dynamic var libreLinkUpVersion: String? {
        get {
            var returnValue = string(forKey: Key.libreLinkUpVersion.rawValue)
            
            // if nil set to defaultvalue
            if returnValue == nil {
                
                set(ConstantsLibreLinkUp.libreLinkUpVersionDefault, forKey: Key.libreLinkUpVersion.rawValue)
                
                returnValue = string(forKey: Key.libreLinkUpVersion.rawValue)
                
            }

            return returnValue
        }
        set {
            set(newValue, forKey: Key.libreLinkUpVersion.rawValue)
        }
    }
    
    /// should the app allow a high contrast mode for the .systemSmall widget when shown in StandBy mode at night?
    var allowStandByHighContrast: Bool {
        // default value for bool in userdefaults is false, as default we want the app to allow high contrast for StandBy as needed
        get {
            return !bool(forKey: Key.allowStandByHighContrast.rawValue)
        }
        set {
            set(!newValue, forKey: Key.allowStandByHighContrast.rawValue)
        }
    }
    
    /// force StandBy mode to show a big number version of the widget
    var forceStandByBigNumbers: Bool {
        // default value for bool in userdefaults is false, as default we want the app to not show big numbers
        get {
            return bool(forKey: Key.forceStandByBigNumbers.rawValue)
        }
        set {
            set(newValue, forKey: Key.forceStandByBigNumbers.rawValue)
        }
    }
    
    
    // MARK: - =====  technical settings for testing ======
    
    /// G6 factor 1
    @objc dynamic var G6v2ScalingFactor1:String? {
        get {
            return string(forKey: Key.G6v2ScalingFactor1.rawValue)
        }
        set {
            set(newValue, forKey: Key.G6v2ScalingFactor1.rawValue)
        }
    }
    
    /// G6 factor 2
    @objc dynamic var G6v2ScalingFactor2:String? {
        get {
            return string(forKey: Key.G6v2ScalingFactor2.rawValue)
        }
        set {
            set(newValue, forKey: Key.G6v2ScalingFactor2.rawValue)
        }
    }

    /// used for Libre data parsing - for processing in LibreDataParser which is only in case of reading with NFC (ie bubble etc)
    var previousRawLibreValues: [Double] {
        get {
            if let data = object(forKey: Key.previousRawLibreValues.rawValue) as? [Double] {
                return data as [Double]
            } else {
                return [Double]()
            }
            
        }
        set {
            set(newValue, forKey: Key.previousRawLibreValues.rawValue)
        }
    }
    
    /// used for storing data read with Libre 2 direct
    var previousRawGlucoseValues: [Int]? {
        get {
            if let data = object(forKey: Key.previousRawGlucoseValues.rawValue) as? [Int] {
                return data as [Int]
            } else {
                return nil
            }
            
        }
        set {
            set(newValue, forKey: Key.previousRawGlucoseValues.rawValue)
        }
    }
    
    /// used for storing data read with Libre 2 direct
    var previousRawTemperatureValues: [Int]? {
        get {
            if let data = object(forKey: Key.previousRawTemperatureValues.rawValue) as? [Int] {
                return data as [Int]
            } else {
                return nil
            }
            
        }
        set {
            set(newValue, forKey: Key.previousRawTemperatureValues.rawValue)
        }
    }
    
    /// used for storing data read with Libre 2 direct
    var previousTemperatureAdjustmentValues: [Int]? {
        get {
            if let data = object(forKey: Key.previousTemperatureAdjustmentValues.rawValue) as? [Int] {
                return data as [Int]
            } else {
                return nil
            }
            
        }
        set {
            set(newValue, forKey: Key.previousTemperatureAdjustmentValues.rawValue)
        }
    }
    
    /// addDebugLevelLogsInTraceFileAndNSLog - default false
    var addDebugLevelLogsInTraceFileAndNSLog: Bool {
        get {
            return bool(forKey: Key.addDebugLevelLogsInTraceFileAndNSLog.rawValue)
        }
        set {
            set(newValue, forKey: Key.addDebugLevelLogsInTraceFileAndNSLog.rawValue)
        }
    }
    
    /// will be set to true when UIApplication.willEnterForegroundNotification is triggered. And to false when app goes back to background
    ///
    /// Can be used if status needs to be known, app in for or background. UIApplication.shared.applicationState seems to come a bit too late to active, when the app is coming to the foreground, in cases where it's needed, this UserDefaults key can be used. Default false
    var appInForeGround: Bool {
        get {
            return bool(forKey: Key.appInForeGround.rawValue)
        }
        set {
            set(newValue, forKey: Key.appInForeGround.rawValue)
        }
    }
    
    /// to merge from 3.x to 4.x, can be deleted once 3.x is not used anymore
    var cgmTransmitterDeviceAddress: String? {
        get {
            return string(forKey: Key.cgmTransmitterDeviceAddress.rawValue)
        }
        set {
            set(newValue, forKey: Key.cgmTransmitterDeviceAddress.rawValue)
        }
    }
    
    /// web oop parameters, only for bubble, miaomiao and Libre 2
    var libre1DerivedAlgorithmParameters: Libre1DerivedAlgorithmParameters? {
        get {
            guard let jsonString = string(forKey: Key.libre1DerivedAlgorithmParameters.rawValue) else { return nil }
            guard let jsonData = jsonString.data(using: .utf8) else { return nil }
            guard let value = try? JSONDecoder().decode(Libre1DerivedAlgorithmParameters.self, from: jsonData) else { return nil }
            return value
        }
        set {
            let encoder = JSONEncoder()
            guard let jsonData = try? encoder.encode(newValue) else { return }
            let jsonString = String(bytes: jsonData, encoding: .utf8)
            set(jsonString, forKey: Key.libre1DerivedAlgorithmParameters.rawValue)
        }
    }
    
    /// Libre Unlock code
    var libreActiveSensorUnlockCode: UInt32 {
        get {
            
            let value = UInt32(integer(forKey: Key.libreActiveSensorUnlockCode.rawValue))
            
            if value == 0 {
                return 42
            }
            
            return UInt32(integer(forKey: Key.libreActiveSensorUnlockCode.rawValue))
            
        }
        set {
            set(newValue, forKey: Key.libreActiveSensorUnlockCode.rawValue)
        }
    }

    /// Libre Unlock count
    var libreActiveSensorUnlockCount: UInt16 {
        get {
            return UInt16(integer(forKey: Key.libreActiveSensorUnlockCount.rawValue))
        }
        set {
            set(newValue, forKey: Key.libreActiveSensorUnlockCount.rawValue)
        }
    }
    
    /// Libre sensor id
    var libreSensorUID: Data? {
        get {
            if let data = object(forKey: Key.libreSensorUID.rawValue) as? Data {
                return data
            } else {
                return nil
            }
        }
        set {
            set(newValue, forKey: Key.libreSensorUID.rawValue)
        }
    }
    
    /// Libre librePatchInfo
    var librePatchInfo: Data? {
        get {
            if let data = object(forKey: Key.librePatchInfo.rawValue) as? Data {
                return data
            } else {
                return nil
            }
        }
        set {
            set(newValue, forKey: Key.librePatchInfo.rawValue)
        }
    }
    
    /// in case an NFC scan fails, this value will be set to true.
    /// bluetoothPeripheralViewController will observe this value and if it becomes set to true, it should disconnect the transmitter and offer to scan again
    @objc dynamic var nfcScanFailed: Bool {
        get {
            return bool(forKey: Key.nfcScanFailed.rawValue)
        }
        set {
            set(newValue, forKey: Key.nfcScanFailed.rawValue)
        }
    }
    
    /// in case an NFC completes successfuly, this value will be set to true.
    /// bluetoothPeripheralViewController will observe this value and if it becomes set to true, it will advise the user and launch BLE scanning from the superclass
    @objc dynamic var nfcScanSuccessful: Bool {
        get {
            return bool(forKey: Key.nfcScanSuccessful.rawValue)
        }
        set {
            set(newValue, forKey: Key.nfcScanSuccessful.rawValue)
        }
    }
    
    /// in case the user disconnects a transmitter with integrated sensor (e.g. Libre 2), this value will be set to true.
    /// RootViewController will observe this value and if it becomes set to true, it will stop the active sensor session
    @objc dynamic var stopActiveSensor: Bool {
        get {
            return bool(forKey: Key.stopActiveSensor.rawValue)
        }
        set {
            set(newValue, forKey: Key.stopActiveSensor.rawValue)
        }
    }
    
    
    // MARK: - Heartbeat
    
    /// timestamp of last successful connection to follower service
    @objc dynamic var timeStampOfLastHeartBeat: Date? {
        get {
            return object(forKey: Key.timeStampOfLastHeartBeat.rawValue) as? Date
        }
        set {
            set(newValue, forKey: Key.timeStampOfLastHeartBeat.rawValue)
        }
    }
    
    /// how many seconds should be considered as the maximum since the last heartbeat before we show a warning/error?
    var secondsUntilHeartBeatDisconnectWarning: Double? {
        get {
            return double(forKey: Key.secondsUntilHeartBeatDisconnectWarning.rawValue)
        }
        set {
            set(newValue, forKey: Key.secondsUntilHeartBeatDisconnectWarning.rawValue)
        }
    }
    
    // MARK: - Snooze
    
    /// used by the observer in RVC to update the UI for the snooze status
    @objc dynamic var updateSnoozeStatus: Bool {
        get {
            return bool(forKey: Key.updateSnoozeStatus.rawValue)
        }
        set {
            set(newValue, forKey: Key.updateSnoozeStatus.rawValue)
        }
    }
}
<|MERGE_RESOLUTION|>--- conflicted
+++ resolved
@@ -56,6 +56,8 @@
         case libreLinkUpVersion = "libreLinkUpVersion"
         /// LibreLinkUp terms need to be re-accepted
         case libreLinkUpReAcceptNeeded = "libreLinkUpReAcceptNeeded"
+        ///LibreLinkUp is a 15 day "Plus" sensor being used?
+        case libreLinkUpIs15DaySensor = "libreLinkUpIs15DaySensor"
         ///LibreLinkUp is a 15 day "Plus" sensor being used?
         case libreLinkUpIs15DaySensor = "libreLinkUpIs15DaySensor"
         
@@ -115,8 +117,12 @@
         case showCarbsTreatmentsInList = "showCarbsTreatmentsInList"
         /// should the basal rates be listed in the treatment list/table?
         case showBasalTreatmentsInList = "showBasalTreatmentsInList"
+        /// should the basal rates be listed in the treatment list/table?
+        case showBasalTreatmentsInList = "showBasalTreatmentsInList"
         /// should the BG Checks be listed in the treatment list/table?
         case showBgCheckTreatmentsInList = "showBgCheckTreatmentsInList"
+        /// override the default canula age value (CAGE = time since site change)?
+        case CAGEMaxHours = "CAGEMaxHours"
         /// override the default canula age value (CAGE = time since site change)?
         case CAGEMaxHours = "CAGEMaxHours"
         
@@ -163,6 +169,8 @@
         case activeSensorMaxSensorAgeInDays = "activeSensorMaxSensorAgeInDays"
         /// overriden active sensor max days (lifetime) - only used for G6 Anubis transmitters
         case activeSensorMaxSensorAgeInDaysOverridenAnubis = "activeSensorMaxSensorAgeInDaysOverridenAnubis"
+        /// overriden active sensor max days (lifetime) - only used for G6 Anubis transmitters
+        case activeSensorMaxSensorAgeInDaysOverridenAnubis = "activeSensorMaxSensorAgeInDaysOverridenAnubis"
         
         
         // Transmitter
@@ -174,6 +182,10 @@
         
         /// should readings be uploaded to nightscout
         case nightscoutEnabled = "nightscoutEnabled"
+        /// should we try and follow any specific AID system (Loop, Trio, AAPS, OpenAPS etc)?
+        case nightscoutFollowType = "nightscoutFollowType"
+        /// should the app show the extended AID follow information?
+        case nightscoutFollowShowExpandedInfo = "nightscoutFollowShowExpandedInfo"
         /// should we try and follow any specific AID system (Loop, Trio, AAPS, OpenAPS etc)?
         case nightscoutFollowType = "nightscoutFollowType"
         /// should the app show the extended AID follow information?
@@ -198,11 +210,22 @@
         ///
         /// will be set to true in viewcontroller when a treatment is created, modified or deleted. The value will be observed by NightscoutSyncManager and when set to true, the manager knows a new sync is required
         case nightscoutSyncRequired = "nightscoutSyncRequired"
+        /// will be set to true in viewcontroller when a treatment is created, modified or deleted. The value will be observed by NightscoutSyncManager and when set to true, the manager knows a new sync is required
+        case nightscoutSyncRequired = "nightscoutSyncRequired"
 
         /// used to trigger view controllers that there's a change in TreatmentEntries
         ///
         /// value will be increased with 1 each time there's an update
         case nightscoutTreatmentsUpdateCounter = "nightscoutTreatmentsUpdateCounter"
+        
+        /// Nightscout profile stored as a JSON data object
+        case nightscoutProfile = "nightscoutProfile"
+        
+        /// Nightscout deviceStatus stored as a JSON data object
+        case nightscoutDeviceStatus = "nightscoutDeviceStatus"
+        
+        /// Nightscout deviceStatus update flag
+        case nightscoutDeviceStatusWasUpdated = "nightscoutDeviceStatusWasUpdated"
         
         /// Nightscout profile stored as a JSON data object
         case nightscoutProfile = "nightscoutProfile"
@@ -335,6 +358,7 @@
         /// timestamp lastest reading uploaded to Nightscout
         case timeStampLatestNSUploadedBgReadingToNightscout = "timeStampLatestUploadedBgReading"
         /// timestamp lastest treatment sync request to Nightscout
+        case timeStampLatestNightscoutSyncRequest = "timeStampLatestNightscoutSyncRequest"
         case timeStampLatestNightscoutSyncRequest = "timeStampLatestNightscoutSyncRequest"
         /// timestamp latest calibration uploaded to Nightscout
         case timeStampLatestNSUploadedCalibrationToNightscout = "timeStampLatestUploadedCalibration"
@@ -452,11 +476,8 @@
         
         /// force StandBy mode to show a big number version of the widget
         case forceStandByBigNumbers = "forceStandByBigNumbers"
-<<<<<<< HEAD
         case setActiveCGM = "setActiveCGM"
         
-=======
->>>>>>> 0f8d060c
     }
     
     
@@ -603,6 +624,16 @@
         }
         set {
             set(newValue, forKey: Key.libreLinkUpReAcceptNeeded.rawValue)
+        }
+    }
+    
+    /// has the user marked their Libre sensor as the Plus version with a 15 day lifetime?
+    @objc dynamic var libreLinkUpIs15DaySensor: Bool {
+        get {
+            return bool(forKey: Key.libreLinkUpIs15DaySensor.rawValue)
+        }
+        set {
+            set(newValue, forKey: Key.libreLinkUpIs15DaySensor.rawValue)
         }
     }
     
@@ -1135,6 +1166,17 @@
         }
     }
     
+    /// should the app show the basal rate treatments in the treatments list/table?
+    @objc dynamic var showBasalTreatmentsInList: Bool {
+        // default value for bool in userdefaults is true, by default we want the app to *hide* the basal treatments in the treatments table
+        get {
+            return bool(forKey: Key.showBasalTreatmentsInList.rawValue)
+        }
+        set {
+            set(newValue, forKey: Key.showBasalTreatmentsInList.rawValue)
+        }
+    }
+    
     /// should the app show the BG Check treatments in the treatments list/table?
     @objc dynamic var showBgCheckTreatmentsInList: Bool {
         // default value for bool in userdefaults is false, by default we want the app to *show* the BG Check treatments in the treatments table
@@ -1143,6 +1185,41 @@
         }
         set {
             set(!newValue, forKey: Key.showBgCheckTreatmentsInList.rawValue)
+        }
+    }
+    
+    /// micro-bolus threshold level in units as a Double
+    @objc dynamic var smallBolusTreatmentThreshold:Double {
+        get {
+
+            var returnValue = double(forKey: Key.smallBolusTreatmentThreshold.rawValue)
+            // if 0 set to defaultvalue
+            if returnValue == 0.0 {
+                returnValue = ConstantsGlucoseChart.defaultSmallBolusTreatmentThreshold
+            }
+
+            return returnValue
+        }
+        set {
+
+            set(newValue, forKey: Key.smallBolusTreatmentThreshold.rawValue)
+        }
+    }
+    
+    /// max canula age (CAGE) as Int - if nil, return default value
+    @objc dynamic var CAGEMaxHours: Int {
+        get {
+            var returnValue = integer(forKey: Key.CAGEMaxHours.rawValue)
+            // if 0 set to defaultvalue
+            if returnValue == 0 {
+                returnValue = ConstantsHomeView.CAGEDefaultMaxHours
+            }
+
+            return returnValue
+        }
+        
+        set {
+            set(newValue, forKey: Key.CAGEMaxHours.rawValue)
         }
     }
     
@@ -1327,6 +1404,16 @@
         }
     }
     
+    /// overriden active sensor max sensor days. Optional as should be set to nil if the user isn't using a G6 and hasn't overriden manually the max days
+    var activeSensorMaxSensorAgeInDaysOverridenAnubis: Double? {
+        get {
+            return double(forKey: Key.activeSensorMaxSensorAgeInDaysOverridenAnubis.rawValue)
+        }
+        set {
+            set(newValue, forKey: Key.activeSensorMaxSensorAgeInDaysOverridenAnubis.rawValue)
+        }
+    }
+    
 
     // MARK: Housekeeper Settings
 
@@ -1412,6 +1499,29 @@
         }
     }
     
+    /// holds the enum integer of the type of nightscout follower type to be shown, if any
+    /// default to 0 (basic type - just standard treatments and basal from NS)
+    var nightscoutFollowType: NightscoutFollowType {
+        get {
+            let nightscoutFollowTypeAsInt = integer(forKey: Key.nightscoutFollowType.rawValue)
+            return NightscoutFollowType(rawValue: nightscoutFollowTypeAsInt) ?? .none
+        }
+        set {
+            set(newValue.rawValue, forKey: Key.nightscoutFollowType.rawValue)
+        }
+    }
+    
+    /// show the expanded information views for AID follow
+    @objc dynamic var nightscoutFollowShowExpandedInfo: Bool {
+        // default value for bool in userdefaults is false, as default we want the app to show the expanded information
+        get {
+            return !bool(forKey: Key.nightscoutFollowShowExpandedInfo.rawValue)
+        }
+        set {
+            set(!newValue, forKey: Key.nightscoutFollowShowExpandedInfo.rawValue)
+        }
+    }
+    
     /// use schedule for nightscoutupload ?
     @objc dynamic var nightscoutUseSchedule: Bool {
         get {
@@ -1490,20 +1600,27 @@
     ///
     /// will be set to true in viewcontroller when a treatment is created, modified or deleted. The value will be observed by NightscoutSyncManager and when set to true, the manager knows a new sync is required
     @objc dynamic var nightscoutSyncRequired: Bool {
+    /// will be set to true in viewcontroller when a treatment is created, modified or deleted. The value will be observed by NightscoutSyncManager and when set to true, the manager knows a new sync is required
+    @objc dynamic var nightscoutSyncRequired: Bool {
         get {
             return bool(forKey: Key.nightscoutSyncRequired.rawValue)
-        }
-        set {
+            return bool(forKey: Key.nightscoutSyncRequired.rawValue)
+        }
+        set {
+            set(newValue, forKey: Key.nightscoutSyncRequired.rawValue)
             set(newValue, forKey: Key.nightscoutSyncRequired.rawValue)
         }
     }
     
     /// timestamp lastest reading uploaded to Nightscout
     var timeStampLatestNightscoutSyncRequest: Date? {
+    var timeStampLatestNightscoutSyncRequest: Date? {
         get {
             return object(forKey: Key.timeStampLatestNightscoutSyncRequest.rawValue) as? Date
-        }
-        set {
+            return object(forKey: Key.timeStampLatestNightscoutSyncRequest.rawValue) as? Date
+        }
+        set {
+            set(newValue, forKey: Key.timeStampLatestNightscoutSyncRequest.rawValue)
             set(newValue, forKey: Key.timeStampLatestNightscoutSyncRequest.rawValue)
         }
     }
@@ -1517,6 +1634,44 @@
         }
         set {
             set(newValue, forKey: Key.nightscoutTreatmentsUpdateCounter.rawValue)
+        }
+    }
+    
+    /// Nightscout profile stored as a JSON data object
+    var nightscoutProfile: Data? {
+        get {
+            if let data = object(forKey: Key.nightscoutProfile.rawValue) as? Data {
+                return data
+            } else {
+                return nil
+            }
+        }
+        set {
+            set(newValue, forKey: Key.nightscoutProfile.rawValue)
+        }
+    }
+    
+    /// Nightscout device status stored as a JSON data object
+    @objc dynamic var nightscoutDeviceStatus: Data? {
+        get {
+            if let data = object(forKey: Key.nightscoutDeviceStatus.rawValue) as? Data {
+                return data
+            } else {
+                return nil
+            }
+        }
+        set {
+            set(newValue, forKey: Key.nightscoutDeviceStatus.rawValue)
+        }
+    }
+    
+    /// will be set to true when the nightscout device status has been updated fully
+    @objc dynamic var nightscoutDeviceStatusWasUpdated: Bool {
+        get {
+            return bool(forKey: Key.nightscoutSyncRequired.rawValue)
+        }
+        set {
+            set(newValue, forKey: Key.nightscoutSyncRequired.rawValue)
         }
     }
     
@@ -2258,6 +2413,17 @@
         }
     }
     
+    /// force StandBy mode to show a big number version of the widget
+    var forceStandByBigNumbers: Bool {
+        // default value for bool in userdefaults is false, as default we want the app to not show big numbers
+        get {
+            return bool(forKey: Key.forceStandByBigNumbers.rawValue)
+        }
+        set {
+            set(newValue, forKey: Key.forceStandByBigNumbers.rawValue)
+        }
+    }
+    
     
     // MARK: - =====  technical settings for testing ======
     
