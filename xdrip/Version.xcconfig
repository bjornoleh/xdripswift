//
//  Version.xcconfig
//  xDrip4iO5
//

// Version [DEFAULT]
<<<<<<< HEAD
XDRIP_MARKETING_VERSION = 5.6.2
CURRENT_PROJECT_VERSION = 4212
=======
XDRIP_MARKETING_VERSION = 5.8.0
CURRENT_PROJECT_VERSION = 4215
>>>>>>> 0f8d060c

// Optional override
#include? "VersionOverride.xcconfig"<|MERGE_RESOLUTION|>--- conflicted
+++ resolved
@@ -4,13 +4,8 @@
 //
 
 // Version [DEFAULT]
-<<<<<<< HEAD
-XDRIP_MARKETING_VERSION = 5.6.2
-CURRENT_PROJECT_VERSION = 4212
-=======
 XDRIP_MARKETING_VERSION = 5.8.0
 CURRENT_PROJECT_VERSION = 4215
->>>>>>> 0f8d060c
 
 // Optional override
 #include? "VersionOverride.xcconfig"