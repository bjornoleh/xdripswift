"settingsviews_settingstitle" = "设置";
"settingsviews_sectiontitleNotifications" = "常规";
"settingsviews_selectbgunit" = "选择单位";
"settingsviews_lowValue" = "血糖低值";
"settingsviews_highValue" = "血糖高值";
"settingsviews_sectiontitletransmitter" = "发射器";
"settingsviews_transmittertype" = "发射器类型";
"settingsviews_transmitterid" = "发射器ID";
"settingsviews_transmitterid_text_for_button" = "发射器ID";
"settingsviews_givetransmitterid" = "输入发射器ID";
"settingsviews_sectiontitlealerting" = "警报设置";
"settingsviews_row_alert_types" = "警报类型";
"settingsviews_row_alerts" = "警报";
"settingsviews_sectiontitlehealthkit" = "苹果健康";
"settingsviews_sectiontitledexcomshare" = "Dexcom Share";
"settingsviews_uploadReadingstoDexcomShare" = "上传到德康服务器";
"settingsviews_dexcomShareSerialNumber" = "序列号";
"settingsviews_giveDexcomShareSerialNumber" = "输入Dexcom Share 序列号";
"settingsviews_useUSDexcomShareurl" = "使用美国德康服务器";
"settingsviews_dexcomShareAccountName" = "德康账号";
"settingsviews_giveDexcomShareAccountName" = "输入Dexcom APP用户名";
"settingsviews_giveDexcomSharePassword" = "输入Dexcom APP密码";
"settingsviews_sectiontitlenightscout" = "Nightscout远程监控";
"settingsviews_nightscoutEnabled" = "Nightscout 已启用";
"settingsviews_nightscoutUrl" = "Url(网址)";
"settingsviews_giveNightscoutUrl" = "输入 Nightscout 网址";
"settingsviews_nightscoutAPIKey" = "API 密钥";
"settingsviews_giveNightscoutAPIKey" = "输入 Nightscout API 密钥";
"settingsviews_sectiontitlespeak" = "语音播报";
"settingsviews_speakBgReadings" = "语音播报血糖值";
"settingsviews_speakTrend" = "语音播报趋势";
"settingsviews_speakDelta" = "语音播报偏移量";
"settingsviews_IntervalTitle" = "间隔时间";
"settingsviews_masterorfollower" = "主控端或者关注者 ";
"settingsviews_master" = "主控端";
"settingsviews_follower" = "关注者";

/////////////////////////////////////////////////////////////////////////////////////////////
/////   Translation needed - remove this header after translation                       /////
/////////////////////////////////////////////////////////////////////////////////////////////

/// When creating schedule for Nightscout or Dexcom Share upload, this is the top label text
"timeScheduleViewTitle" = "On/Off Time Schedule for ";

/// In Settings, Alerts section, there's an option to test the volume of ios sound, this is the title of the row
"volumeTestiOSSound" = "Test Volume (Current iPhone Volume)";

/// nightscout settings, port to use
"nightscoutPort" = "Port";

/// home screen settings, urgent high value
"settingsviews_urgentHighValue" = "Urgent High Value";

/// In Settings, Alerts section, there's an option to test the volume settings, this is text explaining the test when clicking the row - this is for ios sound volume test
"volumeTestiOSSoundExplanation" = "An alarm sound is now being played with the same volume that will be used for an Alarm Type with 'Override Mute' = Off\n\n(Also used always for Missed Reading alarms which use the iOS volume.)\n\nPress one of the volume buttons to stop the sound, then change the volume with the volume buttons to the desired volume and test again.";

/// non fixed calibration slopes settings in bluetooth peripheral view : enabled or not
"settingsviews_nonfixedtransmitter" = "Enable Multi-point Calibration";

/// Apple Watch Settings - text in row where user needs to say if unit should be displayed or not
"displayUnitInCalendarEvent" = "Display Unit";

/// When clicking the interval setting, a pop up asks for minimum number of minutes between two readings, this is the pop up message - this is used for setting the interval between two readings in BG notifications, Speak readings, Apple Watch
"settingsviews_IntervalMessage" = "Minimum interval between two notifications, in minutes";

/// Apple Watch Settings - text in row where create event is enabled or disabled 
"createCalendarEvent" = "Create Calendar Events";

/// in Settings, section title for Trace
"sectionTitleTrace" = "Issue Reporting";

/// user tries to send trace file but there's no native email account configured
"emailNotConfigured" = "You must configure an e-mail account on your iOS device.";

/// in Settings, to enable debug level in trace file
"debugLevel" = "Include Debug Level";

/// Apple Watch Settings - text in row where user needs to say if delta should be displayed or not
"displayDeltaInCalendarEvent" = "Display Delta";

/// about settings, section title
"settingsviews_sectiontitleAbout" = "About %@";

/// general settings, should reading be shown in notification yes or no
"settingsviews_showReadingInNotification" = "Show BG in Notifications";

/// 
"settingsviews_urgentLowValue" = "Urgent Low Value";

/// nightscout or dexcom share settings, where user can select to edit the schedule
"schedule" = "Schedule";

/// In case user tries to send trace file via email but error occurs.
"failedToSendEmail" = "Failed to Send Email";

/// shown on top of the first settings screen
"m5stack_settingsviews_settingstitle" = "M5 Stack Settings";

/// M5 stack bluetooth  settings, pop up that asks user to enter the password
"m5stack_settingsviews_giveBluetoothPassword" = "Enter Bluetooth Password";

/// used in settings, section Info, title of the version setting
"settingsviews_Version" = "Version";

/// used in settings, section Info, title of the build setting
"settingsviews_build" = "Build";

/// nightscout settings, where user can select to use schedule or not
"settingsviews_useSchedule" = "Use Upload Schedule";

/// home screen settings, target value
"settingsviews_targetValue" = "Target Value";

/// home screen settings, show target line
"settingsviews_showtarget" = "Show Target Line";

/// used in settings, section Info, title of the license setting
"settingsviews_license" = "License";

/// M5 stack setting, brightness
"m5stack_settingsviews_brightness" = "Screen Brightness";

/// in Settings, row title to send settings
"sendTraceFile" = "Send Issue Report";

/// nightscout settings, title of row
"uploadSensorStartTime" = "Upload Sensor Start Time";

/// name of setting for text color
"m5stack_settingsviews_textColor" = "Text Color";

/// transmitter settings, to explain that settings is about resetting the transmitter
<<<<<<< HEAD
"settingsviews_resettransmitter" = "Reset Transmitter";
=======
>>>>>>> 92c8eb89

/// general settings, should reading be multiplied with 10 yes or no
"settingsviews_multipleAppBadgeValueWith10" = "Multiply App Badge Reading by 10";

/// non fixed settings, title of the section
"settingsviews_labelNonFixed" = "Multi-point Calibration";

/// nightscout settings, when clicking the cell, test the url and api key
"testUrlAndAPIKey" = "Test Connection";

/// If user is not allowed to give any app access to the Calendar, due to restrictions. And then tries to activate creation of events in calendar, this message will be shown
"infoCalendarAccessRestricted" = "You cannot give authorization to %@ to access your calendar. This is possibly due to active restrictions such as parental controls being in place.";

/// default text in email body, when user wants to send trace file.
"emailbodyText" = "Problem Description: ";

/// speak settings, where user can select the language
"settingsviews_speakBgReadingslanguage" = "Language";

/// speak reading settings, text in pop up where user can select the language
"settingsviews_speakreadingslanguageselection" = "Select Language";

/// general settings, should reading be shown in app badge yes or no
"settingsviews_labelShowReadingInAppBadge" = "Show BG in the App Badge";

/// In Settings, Alerts section, there's an option to test the volume of the sound player, this is the title of the row
"volumeTestSoundPlayer" = "Test Volume (if Override Mute On)";

/// healthkit settings, literally 'healthkit'
"settingsviews_healthkit" = "Write Data to Apple Health";

/// bluetooth settings, section title - also used in bluetooth peripheral view, eg when viewing M5Stack details. This is the title of the first section
"m5stack_settingsviews_sectiontitlebluetooth" = "Bluetooth";

/// Apple Watch Settings - section title
"appleWatchSectionTitle" = "Apple Watch";

/// Text in pop up shown when user wants to send the trace file
"describeProblem" = "Explain why you need to send the trace file with as much detail as possible. If you have already reported your problem in the Facebook support group '%@', then mention your facebook name in the e-mail";

/// general settings, when switching from master to follower, if confirmation is asked, this message will be shown.
"warningChangeFromMasterToFollower" = "Switching from master to follower will stop your current sensor. Do you want to continue?";

/// used for editing schedule for Nightscout upload and Dexcom Share upload
"editScheduleTimePickerSubtitle" = "Change: ";

/// Apple Watch Settings - text in row where user needs to select a calendar
"calenderId" = "Calendar To Use";

/// name of setting for back ground color
"m5stack_settingsviews_backGroundColor" = "Background Color";

/// If user has earlier denied access to calendar, and then tries to activate creation of events in calendar, this message will be shown
"infoCalendarAccessDeniedByUser" = "You previously denied access to your Calendar.\n\nTo enable it go to your device settings, privacy, calendars and enable it.";

/// In Settings, Alerts section, there's an option to test the volume settings, this is text explaining the test when clicking the row - this is for sound player volume test
"volumeTestSoundPlayerExplanation" = "An alarm sound is now being played with the same volume that will be used for an Alarm Type with 'Override Mute' = On\n\n(Used for all alarms except Missed Reading alerts which always use the iOS volume.)\n\nChange the volume with the volume buttons and press OK when done.";

/// Apple Watch Settings - text in row where user needs to say if trend should be displayed or not
"settingsviews_displayTrendInCalendarEvent" = "Display Trend";

/// 
"settingsviews_showcoloredobjectives" = "Show Colored Lines";

/////////////////////////////////////////////////////////////////////////////////////////////
/////   Translation needed - remove this header after translation                       /////
/////////////////////////////////////////////////////////////////////////////////////////////

/// deloper settings, row title for 'Smooth Libre Values?'
"smoothLibreValues" = "Smooth Libre Values";

/// deloper settings, row title for OSLog - with OSLog enabled, a developer can view log information as explained here https://developer.apple.com/documentation/os/oslog
"oslog" = "OSLog";

/// deloper settings, row title for NSLog - with NSLog enabled, a developer can view log information as explained here https://github.com/JohanDegraeve/xdripswift/wiki/NSLog
"nslog" = "NSLog";

/// Developer Settings, section title
"developerSettings" = "Developer Settings";

/////////////////////////////////////////////////////////////////////////////////////////////
/////   Translation needed - remove this header after translation                       /////
/////////////////////////////////////////////////////////////////////////////////////////////

/// home screen settings, section title
"settingsviews_sectiontitlehomescreen" = "Home Screen";

/////////////////////////////////////////////////////////////////////////////////////////////
/////   Translation needed - remove this header after translation                       /////
/////////////////////////////////////////////////////////////////////////////////////////////

/// statistics settings, how many days to use for calculations
"settingsviews_daysToUseStatisticsMessage" = "Maximum days we should try to use to calculate the statistics?\n\n(Enter 0 to calculate today since midnight)";

/// statistics settings, section title
"settingsviews_sectiontitlestatistics" = "Statistics";

/// statistics settings, use IFCC method for HbA1c?
"settingsviews_useIFCCA1C" = "Show HbA1c in mmols/mol";

/// statistics settings, show statistics on home screen
"settingsviews_showStatistics" = "Show Statistics";

/// statistics settings, how many days to use for calculations
"settingsviews_daysToUseStatisticsTitle" = "Days to Calculate";

/////////////////////////////////////////////////////////////////////////////////////////////
/////   Translation needed - remove this header after translation                       /////
/////////////////////////////////////////////////////////////////////////////////////////////

/// general settings, should the clock also be displayed when the screen is locked?
"settingsviews_showClockWhenScreenIsLocked" = "Show Clock when Locked";

/////////////////////////////////////////////////////////////////////////////////////////////
/////   Translation needed - remove this header after translation                       /////
/////////////////////////////////////////////////////////////////////////////////////////////

/// general settings, should the online help be translated automatically if needed
"settingsviews_translateOnlineHelp" = "Translate Automatically";


/// home screen settings, should the main glucose chart screen be allowed?
"settingsviews_allowScreenRotation" = "Allow Chart Rotation";

/// help settings, section title
"settingsviews_sectiontitlehelp" = "Help & Documentation";

/// Calendar Events Settings - section title
"calendarEventsSectionTitle" = "Calendar Events";

/// help settings, open the online help
"settingsviews_showOnlineHelp" = "Open Online Help";

/////////////////////////////////////////////////////////////////////////////////////////////
/////   Translation needed - remove this header after translation                       /////
/////////////////////////////////////////////////////////////////////////////////////////////

/// web oop settings in bluetooth peripheral view : enabled or not
"settingsviews_webooptransmitter" = "Use Transmitter Algorithm";

/// weboop settings, title of the dialogs where user can select between xdrip or transmitter algorithm
"settingsviews_labelWebOOP" = "xDrip or Transmitter Algorithm";

/////////////////////////////////////////////////////////////////////////////////////////////
/////   Translation needed - remove this header after translation                       /////
/////////////////////////////////////////////////////////////////////////////////////////////

/// help settings, restart needed
"settingsviews_restartNeeded" = "(Restart required)";

/////////////////////////////////////////////////////////////////////////////////////////////
/////   Translation needed - remove this header after translation                       /////
/////////////////////////////////////////////////////////////////////////////////////////////

/// treatments settings, section title
"settingsviews_sectiontitletreatments" = "Treatments";

/// When clicking the threshold setting, a pop up asks for the number of units under which a bolus should be considered a micro-bolus
"settingsviews_smallBolusTreatmentThresholdMessage" = "Below how many units should we consider a bolus as a micro-bolus?\n\n(Recommended value: 1.0U)";

/// treatments settings, show the treatments on main chart
"settingsviews_showTreatmentsOnChart" = "Show Treatments on Chart";

/////////////////////////////////////////////////////////////////////////////////////////////
/////   Translation needed - remove this header after translation                       /////
/////////////////////////////////////////////////////////////////////////////////////////////

/// Button to export all data
"settingsviews_housekeeperExportAllData" = "Export All Data";

/// Housekeeper settings, section title
"settingsviews_sectionTitleHousekeeper" = "Data Management";

/// When clicking the retention setting, a pop up asks for how many days should data be stored
"settingsviews_housekeeperRetentionPeriodMessage" = "For how many days should data be stored? (Min 90, Max 365)\n\n(Recommended: 90 days)";

/// Housekeeper retention period, for how long to store data
"settingsviews_housekeeperRetentionPeriod" = "Retention Period (days)";

/////////////////////////////////////////////////////////////////////////////////////////////
/////   Translation needed - remove this header after translation                       /////
/////////////////////////////////////////////////////////////////////////////////////////////

/// Settings screen for loop delay
"Select Time" = "Select Time";

/// transmitter settings, to explain that the reset option only works for certain transmitters
"settingsviews_resetDexcomTransmitterMessage" = "\nThis option will attempt to reset the transmitter on the next connection.\n\nNote that this will only work for G5 transmitters, very early G6 and all Anubis G6 transmitters.\n\nIt will NOT work for normal G6 or ONE transmitters.";

/// data source settings, keep-alive mode is set to aggressive
"settingsviews_followerKeepAliveTypeAggressiveMessage" = "Background keep-alive is set to aggressive.\n\nWhen the app is not on screen, we will aggressively attempt to keep it running for you in the background so that BG updates are received and alarms can be triggered.\n\nThis mode has a very noticeable impact on the battery of your device and should only be used if absolutely necessary.";

/// libre link up follower settings, no active sensor
"settingsviews_libreLinkUpNoActiveSensor" = "No active sensor data";

/// data source settings, keep-alive mode is set to disabled
"settingsviews_followerKeepAliveTypeDisabledMessage" = "Background keep-alive is disabled.\n\nWhen the app is not on screen, no alarms, app badges, notifications or BG updates will take place.\n\nThe app will remain sleeping until you open it again.\n\nThis mode has very little impact on the battery of your device.";

/// Settings screen for loop delay, explanatory text for value
"expanatoryTextSelectValue" = "Delay in minutes, applied to readings shared with OS-AID";

/// statistics settings, prefer time in tight range
"settingsviews_timeInRangeTypeTightRange" = "Tight Range";

/// data source settings, keep-alive mode is set to normal
"settingsviews_followerKeepAliveTypeNormal" = "Normal";

/// data source settings, keep-alive mode is set to aggressive
"settingsviews_followerKeepAliveTypeAggressive" = "Aggressive";

/// statistics settings, prefer standard time in range
"settingsviews_timeInRangeTypeStandardRange" = "Standard Range";

/// statistics settings, the type of time in range selected
"settingsviews_labelTimeInRangeType" = "Time In Range Type";

/// data source settings, enable background keep alive
"settingsviews_labelfollowerKeepAliveType" = "Background Keep-alive";

/// this setting is required
"settingsviews_valueIsRequired" = "⚠️ Required";

/// treatments settings, offset the carb treatments on main chart

/// When clicking the interval setting, a pop up asks for minimum number of minutes between two calendar events, this is the pop up message - this is used for setting the interval between two calendar events, Speak readings, Apple Watch
"settingsviews_CalenderIntervalMessage" = "Minimum interval between two calender events (mins)";

/// When user creates new loopdelay, with a timestamp that already exists - this is the warning text
"warningLoopDelayAlreadyExists" = "There is already a loopDelay for this time.";

/// statistics settings, prefer user-defined range
"settingsviews_timeInRangeTypeUserDefinedRange" = "User Range";

/// CGM data source settings, section title
"settingsviews_sectionTitleDataSource" = "CGM Data Source";

/// follower settings, pop up that asks user to enter their username
"settingsviews_enterUsername" = "Enter your username (e-mail)";

/// data source settings, show that Nightscout is disabled
"settingsviews_nightscoutNotEnabledRowText" = "Disabled";

/// data source settings, keep-alive mode is set to use an external heartbeat
"settingsviews_followerKeepAliveTypeHeartbeatMessage" = "Background keep-alive is set to use an external heartbeat. ❤️\n\nWhen the app is not on screen, the external heartbeat will wake it up in the background so that BG updates are received and alarms can be triggered.\n\nMake sure you add a valid heartbeat device in the Bluetooth screen.\n\nThis mode has very little impact on the battery of your device but will only work if a valid heartbeat is running.";

/// When enabled, readings will not be reading to shared user defaults (for loop)
"suppressLoopShare" = "Suppress Loop Share";

/// When clicking the event interval setting, a pop up asks for minimum number of minutes between two events, this is the pop up message - this is used for setting the interval between two calendar events
"settingsviews_CalenderIntervalTitle" = "Event Interval";

/// data source settings, enable Nightscout in the Nightscout section
"settingsviews_nightscoutNotEnabled" = "Nightscout is disabled\n\nTo upload follower BG values to Nightscout, you must enable it in the Nightscout section.";

/// screen dimming is disabled
"settingsviews_screenLockDimmingTypeDisabled" = "Disabled";

/// When clicking the speak interval setting, a pop up asks for minimum number of minutes between two speech events, this is the pop up message - this is used for setting the interval between two spoken bg announcements
"settingsviews_SpeakIntervalTitle" = "Speak Interval";

/// libre link up follower settings, pop up that asks user to enter their region
"settingsviews_libreLinkUpReAcceptNeeded" = "Need to accept terms";

/// When clicking the interval setting, a pop up asks for minimum number of minutes between two bg announcements, this is the pop up message - this is used for setting the interval between two readings in BG announcements, Speak readings, Apple Watch
"settingsviews_SpeakIntervalMessage" = "Minimum interval between two voice announcements (mins)";

/// home screen settings, should the mini-chart be shown
"settingsviews_showMiniChart" = "Show Mini-Chart";

/// data source settings, the name of the person we are following
"settingsviews_followerPatientName" = "Patient Name";

/// data source settings, keep-alive mode is set to disabled
"settingsviews_followerKeepAliveTypeDisabled" = "Disabled";

/// screen dimming is dark
"settingsviews_screenLockDimmingTypeDark" = "Dark";

/// screen dimming is dimmed
"settingsviews_screenLockDimmingTypeDimmed" = "Dimmed";

/// When enabled, then it should be possible to run xDrip4iOS/Libre 2 in parallel with other app(s)
"suppressUnLockPayLoad" = "Suppress Unlock Payload";

/// Settings screen for loop delay
"Select Value" = "Select Value";

/// Settings screen for loop delay, explanatory text for time
"expanatoryTextSelectTime" = "As of what time should the value apply";

/// data source settings, data source region
"settingsviews_labelFollowerDataSourceRegion" = "Server (Country)";

/// data source settings, data source
"settingsviews_labelFollowerDataSourceType" = "Follower Data Source";

/// data source settings, enable Nightscout upload
"settingsviews_labelUploadFollowerDataToNightscout" = "Upload to Nightscout";

/// data source settings, ask the user to enter the name of the person we are following if they want to - it's optional
"settingsviews_followerPatientNameMessage" = "Here you can write the name of the person you are following.\n\nThis can be useful if you are following several different people with several different apps.\n\nThis is optional and would normally be left empty.";

/// follower settings, pop up that asks user to enter their password
"settingsviews_enterPassword" = "Enter your password";

/// The user needs to update their calendar permissions
"infoCalendarAccessWriteOnly" = "You cannot use Calendar Events until you update the calendar access permission from 'Add Events Only' to 'Full Access'.\n\nGo to iPhone Settings > %@ > Calendars and select 'Full Access'.";

/// data source settings, keep-alive mode is set to normal
"settingsviews_followerKeepAliveTypeNormalMessage" = "Background keep-alive is set to normal operation.\n\nWhen the app is not on screen, we will attempt to keep it running for you in the background so that BG updates are received and alarms can be triggered.\n\nThis mode has a noticeable impact on the battery of your device.";

/// home screen settings, should the screen be dimmed when the screen is locked
"settingsviews_screenLockDimmingTypeWhenScreenIsLocked" = "Dim Screen when Locked";

/// Should loop data be shared only every 5 minutes
"shareToLoopOnceEvery5Minutes" = "Share with OS-AID every 5 mins";

/// screen dimming is very dark
"settingsviews_screenLockDimmingTypeVeryDark" = "Very Dark";<|MERGE_RESOLUTION|>--- conflicted
+++ resolved
@@ -130,10 +130,6 @@
 "m5stack_settingsviews_textColor" = "Text Color";
 
 /// transmitter settings, to explain that settings is about resetting the transmitter
-<<<<<<< HEAD
-"settingsviews_resettransmitter" = "Reset Transmitter";
-=======
->>>>>>> 92c8eb89
 
 /// general settings, should reading be multiplied with 10 yes or no
 "settingsviews_multipleAppBadgeValueWith10" = "Multiply App Badge Reading by 10";
