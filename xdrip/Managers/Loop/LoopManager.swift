//
//  LoopManager.swift
//  xdrip
//
//  Created by Julian Groen on 05/04/2020.
//  Copyright © 2020 Johan Degraeve. All rights reserved.
//

import Foundation
import OSLog

public class LoopManager:NSObject {
    
    // MARK: - private properties
    
    /// reference to coreDataManager
    private var coreDataManager:CoreDataManager
    
    /// a BgReadingsAccessor
    private var bgReadingsAccessor:BgReadingsAccessor
    
    /// shared UserDefaults to publish data
    private let sharedUserDefaults = UserDefaults(suiteName: Bundle.main.appGroupSuiteName)
    
    // for trace,
    private let log = OSLog(subsystem: ConstantsLog.subSystem, category: ConstantsLog.categoryLoopManager)
    
    // MARK: - public properties
    
    /// latest glucose data values - to be used only if using loopDelay
    /// - first is the youngest
    ///
    /// actually there's redundancy in data. Readings are normally read from coredata here in this module, and stored in lastReadings - disadvantage is that BgReadings in coredata only contain readings per 5 minutes + the latest reading (which can be less than 5 minutes later than latest but one reading. But when using loopdelay, we omit the most recent values, and end up with an array of readings, 5 minutes apart from each other, as a result Loop would receive a reading only every 5 minutes. For that reason, this second array glucoseData is introduced (later in the project). This array has readings per minute, smoothed. Ideally, glucoseData could be used no matter of loopDelay is used or not, but to avoid uncatched coding errors, I kept both
    public var glucoseData = [GlucoseData]()

    // MARK: - initializer
    
    init(coreDataManager:CoreDataManager) {
        
        // initialize non optional private properties
        self.coreDataManager = coreDataManager
        self.bgReadingsAccessor = BgReadingsAccessor(coreDataManager: coreDataManager)
        
        // call super.init
        super.init()
        
    }
    
    // MARK: - public functions
    
    /// share latest readings with Loop
    public func share() {
        
        if !UserDefaults.standard.setActiveCGM {return}
        
        // unwrap sharedUserDefaults
        guard let sharedUserDefaults = sharedUserDefaults else {return}
        
        guard let timeStampLatestLoopSharedBgReading = UserDefaults.standard.timeStampLatestLoopSharedBgReading else {
            
            // if the last share data hasn't been set previously (could only happen on the first run) then just set it and return until next bg reading is processed. We won't normally ever get to here
            UserDefaults.standard.timeStampLatestLoopSharedBgReading = Date()
            
            return
            
        }
        
        // to make things easier to read
        let shareToLoopOnceEvery5Minutes = UserDefaults.standard.shareToLoopOnceEvery5Minutes
        
        // if the user doesn't want to limit Loop Share OR (if they do AND more than 4.5 minutes has passed since the last time we shared data) then let's process the readings and share them
        if !shareToLoopOnceEvery5Minutes || (shareToLoopOnceEvery5Minutes && Date().timeIntervalSince(timeStampLatestLoopSharedBgReading) > TimeInterval(minutes: 4.5)) {
            
            trace("    loopShare = Sharing data with Loop",log: log, category: ConstantsLog.categoryLoopManager, type: .info)
            
            // get last readings with calculated value
            // reduce timeStampLatestLoopSharedBgReading with 30 minutes. Because maybe Loop wasn't running for a while and so missed one or more readings. By adding 30 minutes of readings, we fill up a gap of maximum 30 minutes in Loop
            let lastReadings = bgReadingsAccessor.getLatestBgReadings(limit: ConstantsShareWithLoop.maxReadingsToShareWithLoop, fromDate: timeStampLatestLoopSharedBgReading.addingTimeInterval(-TimeInterval(minutes: 30)), forSensor: nil, ignoreRawData: true, ignoreCalculatedValue: false)
            
            // calculate loopDelay, to avoid having to do it multiple times
            let loopDelay = LoopManager.loopDelay()
            
            // if needed, remove readings less than loopDelay minutes old from glucoseData
            if loopDelay > 0 {
                
                trace("    loopDelay = %{public}@. Deleting %{public}@ minutes of readings from glucoseData.",log: log, category: ConstantsLog.categoryLoopManager, type: .info, loopDelay.description)
                
                while glucoseData.count > 0 &&  glucoseData[0].timeStamp.addingTimeInterval(loopDelay) > Date() {
                    
                    glucoseData.remove(at: 0)
                    
                }
                
                // if no readings anymore, then no need to continue
                if glucoseData.count == 0 {
                    return
                }
                
            } else if lastReadings.count == 0 {
                // this is the case where loopdelay = 0 and lastReadings is empty
                return
            }
            
            
            // convert to json Dexcom Share format
            var dictionary = [Dictionary<String, Any>]()
            
            if loopDelay > 0 {
                
                for reading in glucoseData {
                    
                    var representation = reading.dictionaryRepresentationForLoopShare
                    
                    // Adding "from" field to be able to use multiple BG sources with the same shared group in FreeAPS X
<<<<<<< HEAD
                    representation["from"] = "xDripRight"
=======
                    representation["from"] = "xDrip"
>>>>>>> 5902c2d8
                    dictionary.append(representation)
                }
                
            } else {
                
                for reading in lastReadings {
                    
                    var representation = reading.dictionaryRepresentationForDexcomShareUpload
                    
                    // Adding "from" field to be able to use multiple BG sources with the same shared group in FreeAPS X
<<<<<<< HEAD
                    representation["from"] = "xDripRight"
=======
                    representation["from"] = "xDrip"
>>>>>>> 5902c2d8
                    dictionary.append(representation)
                }
                
            }
            
            // now, if needed, increase the timestamp for each reading
            if loopDelay > 0 {
                
                // create new dictionary that will have the readings with timestamp increased
                var newDictionary = [Dictionary<String, Any>]()
                
                // iterate through dictionary
                for reading in dictionary {
                    
                    var readingTimeStamp: Date?
                    if let rawGlucoseStartDate = reading["DT"] as? String {
                        do {
                            
                            readingTimeStamp = try self.parseTimestamp(rawGlucoseStartDate)
                            
                        } catch  {
                            
                        }
                    }
                    
                    if let readingTimeStamp = readingTimeStamp, let slopeOrdinal = reading["Trend"] as? Int, let value = reading["Value"] as? Double {
                        
                        // create new date : original date + loopDelay
                        let newReadingTimeStamp = readingTimeStamp.addingTimeInterval(loopDelay)
                        
                        // ignore the reading if newReadingTimeStamp > now
                        if newReadingTimeStamp < Date() {
                            
                            // this is for the json representation
                            let dateAsString = "/Date(" + Int64(floor(newReadingTimeStamp.toMillisecondsAsDouble() / 1000) * 1000).description + ")/"
                            
                            // create new reading and append to new dictionary
                            let newReading: [String : Any] = [
                                "Trend" : slopeOrdinal,
                                "ST" : dateAsString,
                                "DT" : dateAsString,
                                "Value" : value,
                                "direction" : slopeOrdinal,
<<<<<<< HEAD
                                "from" : "xDripRight"
=======
                                "from" : "xDrip"
>>>>>>> 5902c2d8
                            ]
                            
                            newDictionary.append(newReading)
                            
                        }
                        
                    }
                    
                }
                
                dictionary = newDictionary
                
            }
            
            // get Dictionary stored in UserDefaults from previous session
            // append readings already stored in this storedDictionary so that we get dictionary filled with maxReadingsToShareWithLoop readings, if possible
            if let storedDictionary = UserDefaults.standard.readingsStoredInSharedUserDefaultsAsDictionary, storedDictionary.count > 0 {
                
                let maxAmountsOfReadingsToAppend = ConstantsShareWithLoop.maxReadingsToShareWithLoop - dictionary.count
                
                if maxAmountsOfReadingsToAppend > 0 {
                    
                    let rangeToAppend = 0..<(min(storedDictionary.count, maxAmountsOfReadingsToAppend))
                    
                    for value in storedDictionary[rangeToAppend] {
                        
                        dictionary.append(value)
                        
                    }
                    
                }
                
            }
            
            guard let data = try? JSONSerialization.data(withJSONObject: dictionary) else {
                return
            }
            
            // write readings to shared user defaults
            sharedUserDefaults.set(data, forKey: "latestReadings")
            
            // store in local userdefaults
            UserDefaults.standard.readingsStoredInSharedUserDefaultsAsDictionary = dictionary
            
            // initially set timeStampLatestLoopSharedBgReading to timestamp of first reading - may get another value later, in case loopdelay > 0
            // add 5 seconds to last Readings timestamp, because due to the way timestamp for libre readings is calculated, it may happen that the same reading shifts 1 or 2 seconds in next reading cycle
            UserDefaults.standard.timeStampLatestLoopSharedBgReading = lastReadings.first!.timeStamp.addingTimeInterval(5.0)
            
            // in case loopdelay is used, then update UserDefaults.standard.timeStampLatestLoopSharedBgReading with value of timestamp of first element in the dictionary
            if let element = dictionary.first, loopDelay > 0 {
                
                if let elementDateAsString = element["DT"] as? String {
                    
                    do {
                        if let readingTimeStamp = try self.parseTimestamp(elementDateAsString) {
                            UserDefaults.standard.timeStampLatestLoopSharedBgReading = readingTimeStamp
                        }
                    } catch  {
                        // timeStampLatestLoopSharedBgReading keeps initially set value
                    }
                    
                }
                
            }
            
        } else {
                
            trace("    loopDelay = Skipping Loop Share as user requests to limit sharing to 5 minutes and the last reading was <4.5 minutes ago at ",log: log, category: ConstantsLog.categoryLoopManager, type: .info, timeStampLatestLoopSharedBgReading.toStringInUserLocale(timeStyle: .short, dateStyle: .none, showTimeZone: false))
            
        }
        
    }
    
    /// calculate loop delay to use dependent on the time of the day, based on UserDefaults loopDelaySchedule and loopDelayValueInMinutes
    ///
    /// finds element in loopDelaySchedule with value > actual minutes and uses previous element in loopDelayValueInMinutes as value to use as loopDelay
    public static func loopDelay() -> TimeInterval {
        
        // loopDelaySchedule is array of ints, giving minutes starting at 00:00 as of which new value for loopDelay should be used
        // if nil then user didn't set yet any value
        guard let loopDelaySchedule = UserDefaults.standard.loopDelaySchedule else {return TimeInterval(0)}
         
        // split in array of Int
        let loopDelayScheduleArray = loopDelaySchedule.splitToInt()
        
        // array size should be > 0
        guard loopDelaySchedule.count > 0 else {return TimeInterval(0)}
        
        // loopDelayValueInMinutes is array of ints, giving values to be applied as loopdelay, for matching minutes values in loopDelaySchedule
        guard let loopDelayValueInMinutes = UserDefaults.standard.loopDelayValueInMinutes else {return TimeInterval(0)}
            
        // splity in array of int
        let loopDelayValueInMinutesArray = loopDelayValueInMinutes.splitToInt()
        
        // array size should be > 0, and size should be equal to size of loopDelayScheduleArray
        guard loopDelayValueInMinutesArray.count > 0, loopDelayScheduleArray.count == loopDelayValueInMinutesArray.count else {return TimeInterval(0)}
        
        // minutes since midnight
        let minutes = Int16(Date().minutesSinceMidNightLocalTime())
        
        // index in loopDelaySchedule and loopDelayValueInMinutes, start with first value
        var indexInLoopDelayScheduleArray = 0
        
        // loop through Ints in loopDelayScheduleArray, until value > current minutes
        for (index, schedule) in loopDelayScheduleArray.enumerated() {
            
            if schedule > minutes {
                break
            }
            
            if index < loopDelayScheduleArray.count - 1 {
                if loopDelayScheduleArray[index + 1] > minutes {
                    break
                }
            } else {
                indexInLoopDelayScheduleArray = index
                break
            }
            indexInLoopDelayScheduleArray = indexInLoopDelayScheduleArray + 1
        }

        return TimeInterval(minutes: Double(loopDelayValueInMinutesArray[indexInLoopDelayScheduleArray]))
 
    }

    // MARK: - private functions

    private func parseTimestamp(_ timestamp: String) throws -> Date? {
        let regex = try NSRegularExpression(pattern: "\\((.*)\\)")
        if let match = regex.firstMatch(in: timestamp, range: NSMakeRange(0, timestamp.count)) {
            let epoch = Double((timestamp as NSString).substring(with: match.range(at: 1)))! / 1000
            return Date(timeIntervalSince1970: epoch)
        }
        return nil
    }

}<|MERGE_RESOLUTION|>--- conflicted
+++ resolved
@@ -112,11 +112,7 @@
                     var representation = reading.dictionaryRepresentationForLoopShare
                     
                     // Adding "from" field to be able to use multiple BG sources with the same shared group in FreeAPS X
-<<<<<<< HEAD
-                    representation["from"] = "xDripRight"
-=======
                     representation["from"] = "xDrip"
->>>>>>> 5902c2d8
                     dictionary.append(representation)
                 }
                 
@@ -127,11 +123,7 @@
                     var representation = reading.dictionaryRepresentationForDexcomShareUpload
                     
                     // Adding "from" field to be able to use multiple BG sources with the same shared group in FreeAPS X
-<<<<<<< HEAD
-                    representation["from"] = "xDripRight"
-=======
                     representation["from"] = "xDrip"
->>>>>>> 5902c2d8
                     dictionary.append(representation)
                 }
                 
@@ -175,11 +167,7 @@
                                 "DT" : dateAsString,
                                 "Value" : value,
                                 "direction" : slopeOrdinal,
-<<<<<<< HEAD
-                                "from" : "xDripRight"
-=======
                                 "from" : "xDrip"
->>>>>>> 5902c2d8
                             ]
                             
                             newDictionary.append(newReading)
