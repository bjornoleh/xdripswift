--- conflicted
+++ resolved
@@ -9,12 +9,12 @@
     
     /// debuglogging
     static let debuglogging = "xdripdebuglogging"
-    
+
     /// timestamp format for nslog
     static let dateFormatNSLog = "y-MM-dd HH:mm:ss.SSSS"
-    
+
     // MARK: - Categories
-    
+
     /// for use in OSLog
     static let categoryBlueToothTransmitter =           "BlueToothTransmitter          "
     
@@ -32,7 +32,7 @@
     
     /// calibration
     static let categoryCalibration =                    "Calibration                   "
-    
+
     /// G5
     static let categoryCGMG5 =                          "CGMG5                         "
     
@@ -79,7 +79,7 @@
     static let categoryApplicationDataWatlaa =          "ApplicationDataWatlaa"
     
     /// application data for BLEPeripheral
-    static let categoryApplicationDataBLEPeripheral = 
+    static let categoryApplicationDataBLEPeripheral =
                                                         "ApplicationDataBLEPeripheral"
     
     /// application data for DexcomG5
@@ -139,24 +139,18 @@
     /// SettingsViewCalendarEventsSettingsViewModel logging
     static let categorySettingsViewCalendarEventsSettingsViewModel =         "SettingsViewCalendarEventsSettingsViewModel"
     
-<<<<<<< HEAD
+    /// CalendarManager logging
+    static let categoryCalendarManager =                    "CalendarManager                "
+
     /// SettingsViewContactTrickSettingsViewModel logging
     static let categorySettingsViewContactTrickSettingsViewModel =           "SettingsViewContactTrickSettingsViewModel  "
-    
+
     /// WatchManager logging
-    static let categoryWatchManager =                "WatchManager                  "
+    static let categoryWatchManager =                       "WatchManager                   "
 
     /// ContactTrickManager logging
     static let categoryContactTrickManager =                "ContactTrickManager           "
 
-=======
-    /// CalendarManager logging
-    static let categoryCalendarManager =                    "CalendarManager                "
-    
-    /// WatchManager logging
-    static let categoryWatchManager =                       "WatchManager                   "
-    
->>>>>>> 90c80a77
     /// bluetoothPeripheralViewController
     static let categoryBluetoothPeripheralViewController =   "blePeripheralViewController   "
     
@@ -197,12 +191,12 @@
     static let categorySettingsViewDataSourceSettingsViewModel =         "SettingsViewDataSourceSettingsViewModel"
     
     /// SettingsViewNotificationsSettingsViewModel logging
-    static let categorySettingsViewNotificationsSettingsViewModel = 
+    static let categorySettingsViewNotificationsSettingsViewModel =
                                                      "NotificationsViewModel      "
-    
+
     /// for use in LiveActivityManager
     static let categoryLiveActivityManager =         "LiveActivityManager         "
-    
+
     /// for use in Libre3HeartBeatTransmitter
     static let categoryHeartBeatLibre3 =                       "HeartBeatLibre3          "
     
