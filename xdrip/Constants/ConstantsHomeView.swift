--- conflicted
+++ resolved
@@ -8,7 +8,6 @@
     static let infoEmailAddress = "xdrip@proximus.be"
     
     /// application name, appears in licenseInfo as title
-<<<<<<< HEAD
     static let applicationName: String = {
 
         guard let dictionary = Bundle.main.infoDictionary else {return "unknown"}
@@ -18,8 +17,7 @@
         return version
         
     }()
-    
-=======
+  
     static let applicationName = "xDrip4iO5"
     
     /// URL where the online help should be loaded from
@@ -33,5 +31,5 @@
     /// we'll use this to spilt into two separate strings
     static let onlineHelpURLTranslated1 = "https://xdrip4ios-readthedocs-io.translate.goog/en/latest/?_x_tr_sl=auto&_x_tr_tl="
     static let onlineHelpURLTranslated2 = "&_x_tr_hl=es&_x_tr_pto=nui"
->>>>>>> 1535a341
+
 }