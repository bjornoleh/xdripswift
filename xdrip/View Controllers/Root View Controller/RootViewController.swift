import UIKit
import CoreData
import os
import CoreBluetooth
import UserNotifications
import SwiftCharts
import HealthKitUI
import AVFoundation

/// viewcontroller for the home screen
final class RootViewController: UIViewController {
    
    // MARK: - Properties - Outlets and Actions for buttons and labels in home screen
    
    @IBOutlet weak var calibrateButtonOutlet: UIButton!
    
    @IBAction func calibrateButtonAction(_ sender: UIButton) {
        
        if let cgmTransmitter = self.bluetoothPeripheralManager?.getCGMTransmitter(), cgmTransmitter.isWebOOPEnabled() {
            
            let alert = UIAlertController(title: Texts_Common.warning, message: Texts_HomeView.calibrationNotNecessary, actionHandler: nil)
            
            self.present(alert, animated: true, completion: nil)
            
        } else {
            requestCalibration(userRequested: true)
        }
        
    }
    
    @IBOutlet weak var sensorButtonOutlet: UIButton!
    
    @IBAction func sensorButtonAction(_ sender: UIButton) {
        createAndPresentSensorButtonActionSheet()
    }
    
    @IBOutlet weak var preSnoozeButtonOutlet: UIButton!
    
    @IBAction func preSnoozeButtonAction(_ sender: UIButton) {
        
        let alert = UIAlertController(title: "Info", message: "Unfortuantely, presnooze functionality is not yet implemented", actionHandler: nil)
        
        self.present(alert, animated: true, completion: nil)

    }
    
    /// outlet for label that shows how many minutes ago and so on
    @IBOutlet weak var minutesLabelOutlet: UILabel!
    
    /// outlet for label that shows difference with previous reading
    @IBOutlet weak var diffLabelOutlet: UILabel!
    
    /// outlet for label that shows the current reading
    @IBOutlet weak var valueLabelOutlet: UILabel!

    /// outlet for chart
    @IBOutlet weak var chartOutlet: BloodGlucoseChartView!
    
    /// user long pressed the value label
    @IBAction func valueLabelLongPressGestureRecognizerAction(_ sender: UILongPressGestureRecognizer) {
        valueLabelLongPressed(sender)
    }
    
    @IBAction func chartPanGestureRecognizerAction(_ sender: UIPanGestureRecognizer) {
        
        glucoseChartManager.handleUIGestureRecognizer(recognizer: sender, chartOutlet: chartOutlet, completionHandler: {

            // user has been panning, if chart is panned backward, then need to set valueLabel to value of latest chartPoint shown in the chart, and minutesAgo text to timeStamp of latestChartPoint
            if self.glucoseChartManager.chartIsPannedBackward {

                if let lastChartPointEarlierThanEndDate = self.glucoseChartManager.lastChartPointEarlierThanEndDate, let chartAxisValueDate = lastChartPointEarlierThanEndDate.x as? ChartAxisValueDate  {
                    
                    // valueLabel text should not be strikethrough (might still be strikethrough in case latest reading is older than 10 minutes
                    self.valueLabelOutlet.attributedText = nil
                    
                    // set value to value of latest chartPoint
                    self.valueLabelOutlet.text = lastChartPointEarlierThanEndDate.y.scalar.bgValuetoString(mgdl: UserDefaults.standard.bloodGlucoseUnitIsMgDl)

                    // set timestamp to timestamp of latest chartPoint, in red so user can notice this is an old value
                    self.minutesLabelOutlet.text =  self.dateTimeFormatterForMinutesLabelWhenPanning.string(from: chartAxisValueDate.date)
                    self.minutesLabelOutlet.textColor = UIColor.red
                    self.valueLabelOutlet.textColor = UIColor.lightGray

                    // apply strikethrough to the BG value text format
                    let attributedString = NSMutableAttributedString(string: self.valueLabelOutlet.text!)
                attributedString.addAttribute(NSAttributedString.Key.strikethroughStyle, value: 1, range: NSMakeRange(0, attributedString.length))
                    
                    self.valueLabelOutlet.attributedText = attributedString
                    
                    // don't show anything in diff outlet
                    self.diffLabelOutlet.text = ""
                    
                } else {
                    
                    // this should normally not happen because lastChartPointEarlierThanEndDate should normally always be set
                    self.updateLabelsAndChart(overrideApplicationState: false)
                    
                }

            } else {
                
                // chart is not panned, update labels is necessary
                self.updateLabelsAndChart(overrideApplicationState: false)
                
            }
            
        })
        
    }
    
    @IBOutlet var chartPanGestureRecognizerOutlet: UIPanGestureRecognizer!
    
    @IBAction func chartLongPressGestureRecognizerAction(_ sender: UILongPressGestureRecognizer) {
        
        // this one needs trigger in case user has panned, chart is decelerating, user clicks to stop the decleration, call to handleUIGestureRecognizer will stop the deceleration
        // there's no completionhandler needed because the call in chartPanGestureRecognizerAction to handleUIGestureRecognizer already includes a completionhandler
        glucoseChartManager.handleUIGestureRecognizer(recognizer: sender, chartOutlet: chartOutlet, completionHandler: nil)
        
    }
    
    @IBOutlet var chartLongPressGestureRecognizerOutlet: UILongPressGestureRecognizer!
    
    // MARK: - Constants for ApplicationManager usage
    
    /// constant for key in ApplicationManager.shared.addClosureToRunWhenAppWillEnterForeground - create updateLabelsAndChartTimer
    private let applicationManagerKeyCreateupdateLabelsAndChartTimer = "RootViewController-CreateupdateLabelsAndChartTimer"
    
    /// constant for key in ApplicationManager.shared.addClosureToRunWhenAppDidEnterBackground - invalidate updateLabelsAndChartTimer
    private let applicationManagerKeyInvalidateupdateLabelsAndChartTimer = "RootViewController-InvalidateupdateLabelsAndChartTimer"
    
    /// constant for key in ApplicationManager.shared.addClosureToRunWhenAppDidEnterBackground - updateLabels
    private let applicationManagerKeyUpdateLabelsAndChart = "RootViewController-UpdateLabelsAndChart"
    
    /// constant for key in ApplicationManager.shared.addClosureToRunWhenAppWillEnterForeground - initial calibration
    private let applicationManagerKeyInitialCalibration = "RootViewController-InitialCalibration"
    
    /// constant for key in ApplicationManager.shared.addClosureToRunWhenAppDidEnterBackground -  isIdleTimerDisabled
    private let applicationManagerKeyIsIdleTimerDisabled = "RootViewController-isIdleTimerDisabled"
    
    /// constant for key in ApplicationManager.shared.addClosureToRunWhenAppDidEnterBackground - trace that app goes to background
    private let applicationManagerKeyTraceAppGoesToBackGround = "applicationManagerKeyTraceAppGoesToBackGround"
    
    /// constant for key in ApplicationManager.shared.addClosureToRunWhenAppWillEnterForeground - trace that app goes to background
    private let applicationManagerKeyTraceAppGoesToForeground = "applicationManagerKeyTraceAppGoesToForeground"
    
    /// constant for key in ApplicationManager.shared.addClosureToRunWhenAppWillTerminate - trace that app goes to background
    private let applicationManagerKeyTraceAppWillTerminate = "applicationManagerKeyTraceAppWillTerminate"
    
    // MARK: - Properties - other private properties
    
    /// for logging
    private var log = OSLog(subsystem: ConstantsLog.subSystem, category: ConstantsLog.categoryRootView)
    
    /// coreDataManager to be used throughout the project
    private var coreDataManager:CoreDataManager?
    
    /// to solve problem that sometemes UserDefaults key value changes is triggered twice for just one change
    private let keyValueObserverTimeKeeper:KeyValueObserverTimeKeeper = KeyValueObserverTimeKeeper()
    
    /// calibrator to be used for calibration, value will depend on transmitter type
    private var calibrator:Calibrator?
    
    /// BgReadingsAccessor instance
    private var bgReadingsAccessor:BgReadingsAccessor?
    
    /// CalibrationsAccessor instance
    private var calibrationsAccessor:CalibrationsAccessor?
    
    /// NightScoutUploadManager instance
    private var nightScoutUploadManager:NightScoutUploadManager?
    
    /// AlerManager instance
    private var alertManager:AlertManager?
    
    /// LoopManager instance
    private var loopManager:LoopManager?
    
    /// SoundPlayer instance
    private var soundPlayer:SoundPlayer?
    
    /// nightScoutFollowManager instance
    private var nightScoutFollowManager:NightScoutFollowManager?
    
    /// dexcomShareUploadManager instance
    private var dexcomShareUploadManager:DexcomShareUploadManager?
    
    /// WatchManager instance
    private var watchManager: WatchManager?
    
    /// healthkit manager instance
    private var healthKitManager:HealthKitManager?
    
    /// reference to activeSensor
    private var activeSensor:Sensor?
    
    /// reference to bgReadingSpeaker
    private var bgReadingSpeaker:BGReadingSpeaker?
    
    /// manages bluetoothPeripherals that this app knows
    private var bluetoothPeripheralManager: BluetoothPeripheralManager?
    
    /// manage glucose chart
    private var glucoseChartManager: GlucoseChartManager!
    
    /// dateformatter for minutesLabelOutlet, when user is panning the chart
    private let dateTimeFormatterForMinutesLabelWhenPanning: DateFormatter = {
        let dateFormatter = DateFormatter()
        dateFormatter.dateFormat = ConstantsGlucoseChart.dateFormatLatestChartPointWhenPanning
        
        return dateFormatter
    }()
    
    /// current value of webOPEnabled, default false
    /// - used to detect changes in the value
    private var webOOPEnabled = ConstantsLibre.defaultWebOOPEnabled

    /// current value of nonFixedSlopeEnabled, default false
    /// - used to detect changes in the value
    private var nonFixedSlopeEnabled = ConstantsLibre.defaultNonFixedSlopeEnabled
    
    // MARK: - View Life Cycle
    
    // set the status bar content colour to light to match new darker theme
    override var preferredStatusBarStyle: UIStatusBarStyle {
        return .lightContent
    }
    
    override func didReceiveMemoryWarning() {
        super.didReceiveMemoryWarning()
        // never seen it triggered, copied that from Loop
        glucoseChartManager.didReceiveMemoryWarning()
        
    }

    override func viewWillAppear(_ animated: Bool) {
        
        super.viewWillAppear(animated)
        
        // viewWillAppear when user switches eg from Settings Tab to Home Tab - latest reading value needs to be shown on the view, and also update minutes ago etc.
        updateLabelsAndChart(overrideApplicationState: true)
        
    }
    
    override func viewDidAppear(_ animated: Bool) {
        
        // remove titles from tabbar items
        self.tabBarController?.cleanTitles()
        
    }
    
    override func viewDidLoad() {
        super.viewDidLoad()
        
        // enable or disable the buttons 'sensor' and 'calibrate' on top, depending on master or follower
        changeButtonsStatusTo(enabled: UserDefaults.standard.isMaster)

        // disable the presnooze button as it's not yet implemented
        preSnoozeButtonOutlet.disable()
        
        // initialize glucoseChartManager
        glucoseChartManager = GlucoseChartManager(chartLongPressGestureRecognizer: chartLongPressGestureRecognizerOutlet)

        // Setup Core Data Manager - setting up coreDataManager happens asynchronously
        // completion handler is called when finished. This gives the app time to already continue setup which is independent of coredata, like initializing the views
        coreDataManager = CoreDataManager(modelName: ConstantsCoreData.modelName, completion: {
            
            self.setupApplicationData()
            
            // glucoseChartManager still needs the reference to coreDataManager
            self.glucoseChartManager.coreDataManager = self.coreDataManager

            // update label texts, minutes ago, diff and value
            self.updateLabelsAndChart(overrideApplicationState: true)
            
            // if licenseinfo not yet accepted, show license info with only ok button
            if !UserDefaults.standard.licenseInfoAccepted {
                
                let alert = UIAlertController(title: ConstantsHomeView.applicationName, message: Texts_HomeView.licenseInfo + ConstantsHomeView.infoEmailAddress, actionHandler: {
                    
                    // set licenseInfoAccepted to true
                    UserDefaults.standard.licenseInfoAccepted = true
                    
                    // create info screen about transmitters
                    let infoScreenAlert = UIAlertController(title: Texts_HomeView.info, message: Texts_HomeView.transmitterInfo, actionHandler: nil)
                    
                    self.present(infoScreenAlert, animated: true, completion: nil)
                    
                })
                
                self.present(alert, animated: true, completion: nil)
                
            }

        })
        
        // Setup View
        setupView()
        
        // observe setting changes
        // changing from follower to master or vice versa
        UserDefaults.standard.addObserver(self, forKeyPath: UserDefaults.Key.isMaster.rawValue, options: .new
            , context: nil)

        // bg reading notification and badge, and multiplication factor
        UserDefaults.standard.addObserver(self, forKeyPath: UserDefaults.Key.showReadingInNotification.rawValue, options: .new, context: nil)
        UserDefaults.standard.addObserver(self, forKeyPath: UserDefaults.Key.showReadingInAppBadge.rawValue, options: .new, context: nil)
        UserDefaults.standard.addObserver(self, forKeyPath: UserDefaults.Key.multipleAppBadgeValueWith10.rawValue, options: .new, context: nil)
        // also update of unit requires update of badge
        UserDefaults.standard.addObserver(self, forKeyPath: UserDefaults.Key.bloodGlucoseUnitIsMgDl.rawValue, options: .new, context: nil)

        // setup delegate for UNUserNotificationCenter
        UNUserNotificationCenter.current().delegate = self
        
        // check if app is allowed to send local notification and if not ask it
        UNUserNotificationCenter.current().getNotificationSettings { (notificationSettings) in
            switch notificationSettings.authorizationStatus {
            case .notDetermined, .denied:
                UNUserNotificationCenter.current().requestAuthorization(options: [.alert, .sound, .badge]) { (success, error) in
                    if let error = error {
                        trace("Request Notification Authorization Failed : %{public}@", log: self.log, category: ConstantsLog.categoryRootView, type: .error, error.localizedDescription)
                    }
                }
            default:
                break
            }
        }
        
        // setup self as delegate for tabbarcontrolelr
        self.tabBarController?.delegate = self
        
        // setup the timer logic for updating the view regularly
        setupUpdateLabelsAndChartTimer()
        
        // whenever app comes from-back to foreground, updateLabelsAndChart needs to be called
        ApplicationManager.shared.addClosureToRunWhenAppWillEnterForeground(key: applicationManagerKeyUpdateLabelsAndChart, closure: {self.updateLabelsAndChart(overrideApplicationState: true)})
         
        // setup AVAudioSession
        setupAVAudioSession()
        
        // initialize chartGenerator in chartOutlet
        self.chartOutlet.chartGenerator = { [weak self] (frame) in
            return self?.glucoseChartManager.glucoseChartWithFrame(frame)?.view
        }
        
        // user may have long pressed the value label, so the screen will not lock, when going back to background, set isIdleTimerDisabled back to false
        ApplicationManager.shared.addClosureToRunWhenAppDidEnterBackground(key: applicationManagerKeyIsIdleTimerDisabled, closure: {
            UIApplication.shared.isIdleTimerDisabled = false
        })
        
        // add tracing when app goes from foreground to background
        ApplicationManager.shared.addClosureToRunWhenAppDidEnterBackground(key: applicationManagerKeyTraceAppGoesToBackGround, closure: {trace("Application did enter background", log: self.log, category: ConstantsLog.categoryRootView, type: .info)})
        
        // add tracing when app comes to foreground
        ApplicationManager.shared.addClosureToRunWhenAppWillEnterForeground(key: applicationManagerKeyTraceAppGoesToForeground, closure: {trace("Application will enter foreground", log: self.log, category: ConstantsLog.categoryRootView, type: .info)})

        // add tracing when app will terminaten - this only works for non-suspended apps, probably (not tested) also works for apps that crash in the background
        ApplicationManager.shared.addClosureToRunWhenAppWillTerminate(key: applicationManagerKeyTraceAppWillTerminate, closure: {trace("Application will terminate", log: self.log, category: ConstantsLog.categoryRootView, type: .info)})

    }
    
    /// sets AVAudioSession category to AVAudioSession.Category.playback with option mixWithOthers and
    /// AVAudioSession.sharedInstance().setActive(true)
    private func setupAVAudioSession() {
        do {
            try AVAudioSession.sharedInstance().setCategory(AVAudioSession.Category.playback, options: AVAudioSession.CategoryOptions.mixWithOthers)
            try AVAudioSession.sharedInstance().setActive(true)
        } catch let error {
            trace("in init, could not set AVAudioSession category to playback and mixwithOthers, error = %{public}@", log: log, category: ConstantsLog.categoryRootView, type: .error, error.localizedDescription)
        }
    }
    
    // creates activeSensor, bgreadingsAccessor, calibrationsAccessor, NightScoutUploadManager, soundPlayer, dexcomShareUploadManager, nightScoutFollowManager, alertManager, healthKitManager, bgReadingSpeaker, bluetoothPeripheralManager, watchManager
    private func setupApplicationData() {
        
        // setup Trace
        Trace.initialize(coreDataManager: coreDataManager)

        // if coreDataManager is nil then there's no reason to continue
        guard let coreDataManager = coreDataManager else {
            fatalError("In setupApplicationData but coreDataManager == nil")
        }
        
        // get currently active sensor
        activeSensor = SensorsAccessor.init(coreDataManager: coreDataManager).fetchActiveSensor()
        
        // instantiate bgReadingsAccessor
        bgReadingsAccessor = BgReadingsAccessor(coreDataManager: coreDataManager)
        guard let bgReadingsAccessor = bgReadingsAccessor else {
            fatalError("In setupApplicationData, failed to initialize bgReadings")
        }
        
        // instantiate calibrations
        calibrationsAccessor = CalibrationsAccessor(coreDataManager: coreDataManager)
        
        // setup nightscout synchronizer
        nightScoutUploadManager = NightScoutUploadManager(coreDataManager: coreDataManager, messageHandler: { (title:String, message:String) in
            
            let alert = UIAlertController(title: title, message: message, actionHandler: nil)
            
            self.present(alert, animated: true, completion: nil)
            
        })
        
        // setup SoundPlayer
        soundPlayer = SoundPlayer()
        
        // setup FollowManager
        guard let soundPlayer = soundPlayer else { fatalError("In setupApplicationData, this looks very in appropriate, shame")}
        
        // setup nightscoutmanager
        nightScoutFollowManager = NightScoutFollowManager(coreDataManager: coreDataManager, nightScoutFollowerDelegate: self)
        
        // setup healthkitmanager
        healthKitManager = HealthKitManager(coreDataManager: coreDataManager)
        
        // setup bgReadingSpeaker
        bgReadingSpeaker = BGReadingSpeaker(sharedSoundPlayer: soundPlayer, coreDataManager: coreDataManager)
        
        // setup loopManager
        loopManager = LoopManager(coreDataManager: coreDataManager)
        
        // setup dexcomShareUploadManager
        dexcomShareUploadManager = DexcomShareUploadManager(bgReadingsAccessor: bgReadingsAccessor, messageHandler: { (title:String, message:String) in
            
            let alert = UIAlertController(title: title, message: message, actionHandler: nil)
            
            self.present(alert, animated: true, completion: nil)
            
        })
        
        /// will be called by BluetoothPeripheralManager if cgmTransmitterType changed and/or webOOPEnabled value changed
        /// - function to be used in BluetoothPeripheralManager init function, and also immediately after having initiliazed BluetoothPeripheralManager (it will not get called from within BluetoothPeripheralManager because didSet function is not called from init
        let cgmTransmitterInfoChanged = {
            
            // if cgmTransmitter not nil then reassign calibrator and set UserDefaults.standard.transmitterTypeAsString
            if let cgmTransmitter = self.bluetoothPeripheralManager?.getCGMTransmitter() {
                
                // reassign calibrator, even if the type of calibrator would not change
                self.calibrator = RootViewController.getCalibrator(cgmTransmitter: cgmTransmitter)
                
                // check if webOOPEnabled changed and if yes stop the sensor
                if self.webOOPEnabled != cgmTransmitter.isWebOOPEnabled() {
                    
                    self.stopSensor()
                    
                }
                
                if self.nonFixedSlopeEnabled != cgmTransmitter.isNonFixedSlopeEnabled() {
                    
                    self.stopSensor()
                    
                }

                // check if the type of sensor supported by the cgmTransmitterType  has changed, if yes stop the sensor
                if let currentTransmitterType = UserDefaults.standard.cgmTransmitterType, currentTransmitterType.sensorType() != cgmTransmitter.cgmTransmitterType().sensorType() {
                    
                    self.stopSensor()
                    
                }
                
                // assign the new value of webOOPEnabled
                self.webOOPEnabled = cgmTransmitter.isWebOOPEnabled()
                
                // assign the new value of nonFixedSlopeEnabled
                self.nonFixedSlopeEnabled = cgmTransmitter.isNonFixedSlopeEnabled()
                
                // change value of UserDefaults.standard.transmitterTypeAsString
                UserDefaults.standard.cgmTransmitterTypeAsString = cgmTransmitter.cgmTransmitterType().rawValue
                
            }
            
        }
        
        // setup bluetoothPeripheralManager
        bluetoothPeripheralManager = BluetoothPeripheralManager(coreDataManager: coreDataManager, cgmTransmitterDelegate: self, uIViewController: self, cgmTransmitterInfoChanged: cgmTransmitterInfoChanged)
    
        // to initialize UserDefaults.standard.transmitterTypeAsString
        cgmTransmitterInfoChanged()
        
        // setup alertmanager
        alertManager = AlertManager(coreDataManager: coreDataManager, soundPlayer: soundPlayer)

        // setup watchmanager
        watchManager = WatchManager(coreDataManager: coreDataManager)
        
    }
    
    /// process new glucose data received from transmitter.
    /// - parameters:
    ///     - glucoseData : array with new readings
    ///     - sensorTimeInMinutes : should be present only if it's the first reading(s) being processed for a specific sensor and is needed if it's a transmitterType that returns true to the function canDetectNewSensor
    private func processNewGlucoseData(glucoseData: inout [GlucoseData], sensorTimeInMinutes: Int?) {
        
        // unwrap calibrationsAccessor and coreDataManager and cgmTransmitter
        guard let calibrationsAccessor = calibrationsAccessor, let coreDataManager = coreDataManager, let cgmTransmitter = bluetoothPeripheralManager?.getCGMTransmitter() else {
            
            trace("in processNewGlucoseData, calibrationsAccessor or coreDataManager or cgmTransmitter is nil", log: log, category: ConstantsLog.categoryRootView, type: .error)
            
            return
            
        }
        
        if activeSensor == nil {
            
            if let sensorTimeInMinutes = sensorTimeInMinutes, cgmTransmitter.cgmTransmitterType().canDetectNewSensor() {
                
                activeSensor = Sensor(startDate: Date(timeInterval: -Double(sensorTimeInMinutes * 60), since: Date()),nsManagedObjectContext: coreDataManager.mainManagedObjectContext)
                if let activeSensor = activeSensor {
                    trace("created sensor with id : %{public}@ and startdate  %{public}@", log: log, category: ConstantsLog.categoryRootView, type: .info, activeSensor.id, activeSensor.startDate.description)
                } else {
                    trace("creation active sensor failed", log: log, category: ConstantsLog.categoryRootView, type: .info)
                }
                
                // save the newly created Sensor permenantly in coredata
                coreDataManager.saveChanges()
            }
            
        }
        
        // also for cases where calibration is not needed, we go through this code
        if let activeSensor = activeSensor, let calibrator = calibrator, let bgReadingsAccessor = bgReadingsAccessor {
            
            // initialize help variables
            var latest3BgReadings = bgReadingsAccessor.getLatestBgReadings(limit: 3, howOld: nil, forSensor: activeSensor, ignoreRawData: false, ignoreCalculatedValue: false)
            var lastCalibrationsForActiveSensorInLastXDays = calibrationsAccessor.getLatestCalibrations(howManyDays: 4, forSensor: activeSensor)
            let firstCalibrationForActiveSensor = calibrationsAccessor.firstCalibrationForActiveSensor(withActivesensor: activeSensor)
            let lastCalibrationForActiveSensor = calibrationsAccessor.lastCalibrationForActiveSensor(withActivesensor: activeSensor)
            
            // was a new reading created or not
            var newReadingCreated = false
            
            // assign value of timeStampLastBgReading
            var timeStampLastBgReading = Date(timeIntervalSince1970: 0)
            if let lastReading = bgReadingsAccessor.last(forSensor: activeSensor) {
                timeStampLastBgReading = lastReading.timeStamp
            }
            
            // iterate through array, elements are ordered by timestamp, first is the youngest, let's create first the oldest, although it shouldn't matter in what order the readings are created
            for (_, glucose) in glucoseData.enumerated().reversed() {
                if glucose.timeStamp > timeStampLastBgReading {

                    _ = calibrator.createNewBgReading(rawData: (Double)(glucose.glucoseLevelRaw), filteredData: (Double)(glucose.glucoseLevelRaw), timeStamp: glucose.timeStamp, sensor: activeSensor, last3Readings: &latest3BgReadings, lastCalibrationsForActiveSensorInLastXDays: &lastCalibrationsForActiveSensorInLastXDays, firstCalibration: firstCalibrationForActiveSensor, lastCalibration: lastCalibrationForActiveSensor, deviceName: self.getCGMTransmitterDeviceName(for: cgmTransmitter), nsManagedObjectContext: coreDataManager.mainManagedObjectContext)
                    
                    // save the newly created bgreading permenantly in coredata
                    coreDataManager.saveChanges()
                    
                    // a new reading was created
                    newReadingCreated = true
                    
                    // set timeStampLastBgReading to new timestamp
                    timeStampLastBgReading = glucose.timeStamp
                    
                }
            }
           
            // if a new reading is created, created either initial calibration request or bgreading notification - upload to nightscout and check alerts
            if newReadingCreated {
                
                // only if no webOOPEnabled : if no two calibration exist yet then create calibration request notification, otherwise a bgreading notification and update labels
                if firstCalibrationForActiveSensor == nil && lastCalibrationForActiveSensor == nil && !cgmTransmitter.isWebOOPEnabled() {
                    // there must be at least 2 readings
                    let latestReadings = bgReadingsAccessor.getLatestBgReadings(limit: 36, howOld: nil, forSensor: activeSensor, ignoreRawData: false, ignoreCalculatedValue: true)
                    
                    if latestReadings.count > 1 {
                        createInitialCalibrationRequest()
                    }
                    
                } else {
                    // update notification
                    createBgReadingNotificationAndSetAppBadge()
                    // update all text in  first screen
                    updateLabelsAndChart(overrideApplicationState: false)
                }
                
                nightScoutUploadManager?.upload()
                
                alertManager?.checkAlerts(maxAgeOfLastBgReadingInSeconds: ConstantsMaster.maximumBgReadingAgeForAlertsInSeconds)
                
                healthKitManager?.storeBgReadings()

                bgReadingSpeaker?.speakNewReading()
                
                dexcomShareUploadManager?.upload()
                
                bluetoothPeripheralManager?.sendLatestReading()
                
                watchManager?.processNewReading()
                
                loopManager?.share()
                
            }
        }
        
    }
    
    // MARK:- observe function
    
    override func observeValue(forKeyPath keyPath: String?, of object: Any?, change: [NSKeyValueChangeKey : Any]?, context: UnsafeMutableRawPointer?) {
        
        guard let keyPath = keyPath else {return}
        
        guard let keyPathEnum = UserDefaults.Key(rawValue: keyPath) else {return}
        
        // first check keyValueObserverTimeKeeper
        switch keyPathEnum {
            
        case UserDefaults.Key.isMaster  :
            
            // transmittertype change triggered by user, should not be done within 200 ms
            if !keyValueObserverTimeKeeper.verifyKey(forKey: keyPathEnum.rawValue, withMinimumDelayMilliSeconds: 200) {
                return
            }
            
        default:
            break
            
        }
        
        switch keyPathEnum {
            
        case UserDefaults.Key.isMaster :
            changeButtonsStatusTo(enabled: UserDefaults.standard.isMaster)
            
        case UserDefaults.Key.showReadingInNotification:
            if !UserDefaults.standard.showReadingInNotification {
                // remove existing notification if any
                UNUserNotificationCenter.current().removeDeliveredNotifications(withIdentifiers: [ConstantsNotifications.NotificationIdentifierForBgReading.bgReadingNotificationRequest])
                
            }
            
        case UserDefaults.Key.multipleAppBadgeValueWith10, UserDefaults.Key.showReadingInAppBadge, UserDefaults.Key.bloodGlucoseUnitIsMgDl:
            // this will trigger update of app badge, will also create notification, but as app is most likely in foreground, this won't show up
            createBgReadingNotificationAndSetAppBadge()
            
        default:
            break
        }
        
    }
    
    // MARK: - View Methods
    
    /// Configure View, only stuff that is independent of coredata
    private func setupView() {
        
        // remove titles from tabbar items
        self.tabBarController?.cleanTitles()
        
        // set texts for buttons on top
        calibrateButtonOutlet.setTitle(Texts_HomeView.calibrationButton, for: .normal)
        preSnoozeButtonOutlet.setTitle(Texts_HomeView.snoozeButton, for: .normal)
        sensorButtonOutlet.setTitle(Texts_HomeView.sensor, for: .normal)
        
        chartLongPressGestureRecognizerOutlet.delegate = self
        chartPanGestureRecognizerOutlet.delegate = self
        
        // at this moment, coreDataManager is not yet initialized, we're just calling here prerender and reloadChart to show the chart with x and y axis and gridlines, but without readings. The readings will be loaded once coreDataManager is setup, after which updateChart() will be called, which will initiate loading of readings from coredata
        self.chartOutlet.reloadChart()

    }
    
    // MARK: - private helper functions
    
    /// creates notification
    private func createNotification(title: String?, body: String?, identifier: String, sound: UNNotificationSound?) {
        
        // Create Notification Content
        let notificationContent = UNMutableNotificationContent()
        
        // Configure NotificationContent title
        if let title = title {
            notificationContent.title = title
        }
        
        // Configure NotificationContent body
        if let body = body {
            notificationContent.body = body
        }
        
        // configure sound
        if let sound = sound {
            notificationContent.sound = sound
        }
        
        // Create Notification Request
        let notificationRequest = UNNotificationRequest(identifier: identifier, content: notificationContent, trigger: nil)
        
        // Add Request to User Notification Center
        UNUserNotificationCenter.current().add(notificationRequest) { (error) in
            if let error = error {
                trace("Unable to create notification %{public}@", log: self.log, category: ConstantsLog.categoryRootView, type: .error, error.localizedDescription)
            }
        }
        
    }

    /// will update the chart with endDate = currentDate
    private func updateChartWithResetEndDate() {
        
        glucoseChartManager.updateGlucoseChartPoints(endDate: Date(), startDate: nil, chartOutlet: chartOutlet, completionHandler: nil)

    }
    
    /// launches timer that will do regular screen updates - and adds closure to ApplicationManager : when going to background, stop the timer, when coming to foreground, restart the timer
    ///
    /// should be called only once immediately after app start, ie in viewdidload
    private func setupUpdateLabelsAndChartTimer() {
        
        // set timeStampAppLaunch to now
        UserDefaults.standard.timeStampAppLaunch = Date()
        
        // this is the actual timer
        var updateLabelsAndChartTimer:Timer?
        
        // create closure to invalide the timer, if it exists
        let invalidateUpdateLabelsAndChartTimer = {
            if let updateLabelsAndChartTimer = updateLabelsAndChartTimer {
                updateLabelsAndChartTimer.invalidate()
            }
        }
        
        // create closure that launches the timer to update the first view every x seconds, and returns the created timer
        let createAndScheduleUpdateLabelsAndChartTimer:() -> Timer = {
            // check if timer already exists, if so invalidate it
            invalidateUpdateLabelsAndChartTimer()
            // now recreate, schedule and return
            return Timer.scheduledTimer(timeInterval: ConstantsHomeView.updateHomeViewIntervalInSeconds, target: self, selector: #selector(self.updateLabelsAndChart), userInfo: nil, repeats: true)
        }
        
        // call scheduleUpdateLabelsAndChartTimer function now - as the function setupUpdateLabelsAndChartTimer is called from viewdidload, it will be called immediately after app launch
        updateLabelsAndChartTimer = createAndScheduleUpdateLabelsAndChartTimer()
        
        // updateLabelsAndChartTimer needs to be created when app comes back from background to foreground
        ApplicationManager.shared.addClosureToRunWhenAppWillEnterForeground(key: applicationManagerKeyCreateupdateLabelsAndChartTimer, closure: {updateLabelsAndChartTimer = createAndScheduleUpdateLabelsAndChartTimer()})
        
        // updateLabelsAndChartTimer needs to be invalidated when app goes to background
        ApplicationManager.shared.addClosureToRunWhenAppDidEnterBackground(key: applicationManagerKeyInvalidateupdateLabelsAndChartTimer, closure: {invalidateUpdateLabelsAndChartTimer()})
    }
    
    /// opens an alert, that requests user to enter a calibration value, and calibrates
    /// - parameters:
    ///     - userRequested : if true, it's a requestCalibration initiated by user clicking on the calibrate button in the homescreen
    private func requestCalibration(userRequested:Bool) {
        
        // unwrap calibrationsAccessor, coreDataManager , bgReadingsAccessor
        guard let calibrationsAccessor = calibrationsAccessor, let coreDataManager = self.coreDataManager, let bgReadingsAccessor = self.bgReadingsAccessor else {
            
            trace("in requestCalibration, calibrationsAccessor or coreDataManager or bgReadingsAccessor is nil, no further processing", log: log, category: ConstantsLog.categoryRootView, type: .error)
            
            return
            
        }
        
        // check that there's an active cgmTransmitter (not necessarily connected, just one that is created and configured with shouldconnect = true)
        guard let cgmTransmitter = self.bluetoothPeripheralManager?.getCGMTransmitter(), let bluetoothTransmitter = cgmTransmitter as? BluetoothTransmitter else {
            
            trace("in requestCalibration, calibrationsAccessor or cgmTransmitter is nil, no further processing", log: log, category: ConstantsLog.categoryRootView, type: .info)
            
            self.present(UIAlertController(title: Texts_HomeView.info, message: Texts_HomeView.theresNoCGMTransmitterActive, actionHandler: nil), animated: true, completion: nil)
            
            return
        }
        
        // check if sensor active and if not don't continue
        guard let activeSensor = activeSensor else {
            
            trace("in requestCalibration, there is no active sensor, no further processing", log: log, category: ConstantsLog.categoryRootView, type: .info)
            
            self.present(UIAlertController(title: Texts_HomeView.info, message: Texts_HomeView.startSensorBeforeCalibration, actionHandler: nil), animated: true, completion: nil)
            
            return
            
        }
        
        // if it's a user requested calibration, but there's no calibration yet, then give info and return - first calibration will be requested by app via notification
        if calibrationsAccessor.firstCalibrationForActiveSensor(withActivesensor: activeSensor) == nil && userRequested {
            
            self.present(UIAlertController(title: Texts_HomeView.info, message: Texts_HomeView.thereMustBeAreadingBeforeCalibration, actionHandler: nil), animated: true, completion: nil)
            
            return
        }
        
        // assign deviceName, needed in the closure when creating alert. As closures can create strong references (to bluetoothTransmitter in this case), I'm fetching the deviceName here
        let deviceName = bluetoothTransmitter.deviceName
        
        // let alert = UIAlertController(title: "test title", message: "test message", keyboardType: .numberPad, text: nil, placeHolder: "...", actionTitle: nil, cancelTitle: nil, actionHandler: {_ in }, cancelHandler: nil)
        let alert = UIAlertController(title: Texts_Calibrations.enterCalibrationValue, message: nil, keyboardType: UserDefaults.standard.bloodGlucoseUnitIsMgDl ? .numberPad:.decimalPad, text: nil, placeHolder: "...", actionTitle: nil, cancelTitle: nil, actionHandler: {
            (text:String) in
            
            guard let valueAsDouble = text.toDouble() else {
                self.present(UIAlertController(title: Texts_Common.warning, message: Texts_Common.invalidValue, actionHandler: nil), animated: true, completion: nil)
                return
            }
            
            let valueAsDoubleConvertedToMgDl = valueAsDouble.mmolToMgdl(mgdl: UserDefaults.standard.bloodGlucoseUnitIsMgDl)
            
            var latestReadings = bgReadingsAccessor.getLatestBgReadings(limit: 36, howOld: nil, forSensor: activeSensor, ignoreRawData: false, ignoreCalculatedValue: true)
            
            var latestCalibrations = calibrationsAccessor.getLatestCalibrations(howManyDays: 4, forSensor: activeSensor)
            
            if let calibrator = self.calibrator {
                
                if latestCalibrations.count == 0 {
                    // calling initialCalibration will create two calibrations, they are returned also but we don't need them
                    _ = calibrator.initialCalibration(firstCalibrationBgValue: valueAsDoubleConvertedToMgDl, firstCalibrationTimeStamp: Date(timeInterval: -(5*60), since: Date()), secondCalibrationBgValue: valueAsDoubleConvertedToMgDl, sensor: activeSensor, lastBgReadingsWithCalculatedValue0AndForSensor: &latestReadings, deviceName: deviceName, nsManagedObjectContext: coreDataManager.mainManagedObjectContext)
                } else {
                    // it's not the first calibration
                    if let firstCalibrationForActiveSensor = calibrationsAccessor.firstCalibrationForActiveSensor(withActivesensor: activeSensor) {
                        // calling createNewCalibration will create a new  calibration, it is returned but we don't need it
                        _ = calibrator.createNewCalibration(bgValue: valueAsDoubleConvertedToMgDl, lastBgReading: latestReadings[0], sensor: activeSensor, lastCalibrationsForActiveSensorInLastXDays: &latestCalibrations, firstCalibration: firstCalibrationForActiveSensor, deviceName: deviceName, nsManagedObjectContext: coreDataManager.mainManagedObjectContext)
                    }
                }
                
                // this will store the newly created calibration(s) in coredata
                coreDataManager.saveChanges()
                
                // initiate upload to NightScout, if needed
                if let nightScoutUploadManager = self.nightScoutUploadManager {
                    nightScoutUploadManager.upload()
                }
                
                // initiate upload to Dexcom Share, if needed
                if let dexcomShareUploadManager = self.dexcomShareUploadManager {
                    dexcomShareUploadManager.upload()
                }
                
                // check alerts
                if let alertManager = self.alertManager {
                    alertManager.checkAlerts(maxAgeOfLastBgReadingInSeconds: ConstantsMaster.maximumBgReadingAgeForAlertsInSeconds)
                }
                
                // update labels
                self.updateLabelsAndChart(overrideApplicationState: false)
                
                // bluetoothPeripherals (M5Stack, ..) should receive latest reading with calculated value
                self.bluetoothPeripheralManager?.sendLatestReading()
                
                // watchManager should process new reading
                self.watchManager?.processNewReading()
                
            }
            
        }, cancelHandler: nil)
        
        // present the alert
        self.present(alert, animated: true, completion: nil)

    }
    
    /// this is just some functionality which is used frequently
    private static func getCalibrator(cgmTransmitter: CGMTransmitter) -> Calibrator {
        
        let cgmTransmitterType = cgmTransmitter.cgmTransmitterType()
        
        switch cgmTransmitterType {
            
        case .dexcomG4, .dexcomG5, .dexcomG6:
            
            return DexcomCalibrator()
            
        case .miaomiao, .GNSentry, .Blucon, .Bubble, .Droplet1, .blueReader, .watlaa:
            
            if cgmTransmitter.isWebOOPEnabled() {
                return NoCalibrator()
            } else if cgmTransmitter.isNonFixedSlopeEnabled() {
                return Libre1NonFixedSlopeCalibrator()
            } else {
                return Libre1Calibrator()
            }
            
        }
        
    }
    
    /// for debug purposes
    private func logAllBgReadings() {
        if let bgReadingsAccessor = bgReadingsAccessor {
            let readings = bgReadingsAccessor.getLatestBgReadings(limit: nil, howOld: nil, forSensor: nil, ignoreRawData: false, ignoreCalculatedValue: true)
            for (index,reading) in readings.enumerated() {
                if reading.sensor?.id == activeSensor?.id {
                    trace("readings %{public}d timestamp = %{public}@, calculatedValue = %{public}f", log: log, category: ConstantsLog.categoryRootView, type: .info, index, reading.timeStamp.description, reading.calculatedValue)
                }
            }
        }
    }
    
    /// creates initial calibration request notification
    private func createInitialCalibrationRequest() {
        
        // first remove existing notification if any
        UNUserNotificationCenter.current().removeDeliveredNotifications(withIdentifiers: [ConstantsNotifications.NotificationIdentifiersForCalibration.initialCalibrationRequest])
        
        createNotification(title: Texts_Calibrations.calibrationNotificationRequestTitle, body: Texts_Calibrations.calibrationNotificationRequestBody, identifier: ConstantsNotifications.NotificationIdentifiersForCalibration.initialCalibrationRequest, sound: UNNotificationSound(named: UNNotificationSoundName("")))
        
        // we will not just count on it that the user will click the notification to open the app (assuming the app is in the background, if the app is in the foreground, then we come in another flow)
        // whenever app comes from-back to foreground, requestCalibration needs to be called
        ApplicationManager.shared.addClosureToRunWhenAppWillEnterForeground(key: applicationManagerKeyInitialCalibration, closure: {
            
            // first of all reremove from application key manager
            ApplicationManager.shared.removeClosureToRunWhenAppWillEnterForeground(key: self.applicationManagerKeyInitialCalibration)
            
            // remove existing notification if any
            UNUserNotificationCenter.current().removeDeliveredNotifications(withIdentifiers: [ConstantsNotifications.NotificationIdentifiersForCalibration.initialCalibrationRequest])
            
            // request the calibration
            self.requestCalibration(userRequested: false)
            
        })
        
    }
    
    /// creates bgreading notification, and set app badge to value of reading
    private func createBgReadingNotificationAndSetAppBadge() {
        
        // first of all remove the application badge number. Possibly this is an old reading
        UIApplication.shared.applicationIconBadgeNumber = 0
        
        // bgReadingsAccessor should not be nil at all, but let's not create a fatal error for that, there's already enough checks for it
        guard let bgReadingsAccessor = bgReadingsAccessor else {
            return
        }
        
        // get lastReading, with a calculatedValue - no check on activeSensor because in follower mode there is no active sensor
        let lastReading = bgReadingsAccessor.getLatestBgReadings(limit: 2, howOld: nil, forSensor: nil, ignoreRawData: true, ignoreCalculatedValue: false)
        
        // if there's no reading for active sensor with calculated value , then no reason to continue
        if lastReading.count == 0 {
            trace("in createBgReadingNotificationAndSetAppBadge, lastReading.count = 0", log: log, category: ConstantsLog.categoryRootView, type: .info)
            return
        }
        
        // if reading is older than 4.5 minutes, then also no reason to continue - this may happen eg in case of follower mode
        if Date().timeIntervalSince(lastReading[0].timeStamp) > 4.5 * 60 {
            trace("in createBgReadingNotificationAndSetAppBadge, timestamp of last reading > 4.5 * 60", log: log, category: ConstantsLog.categoryRootView, type: .info)
            return
        }
        
        // remove existing notification if any
        UNUserNotificationCenter.current().removeDeliveredNotifications(withIdentifiers: [ConstantsNotifications.NotificationIdentifierForBgReading.bgReadingNotificationRequest])
        
        // also remove the sensor not detected notification, if any
        UNUserNotificationCenter.current().removeDeliveredNotifications(withIdentifiers: [ConstantsNotifications.NotificationIdentifierForSensorNotDetected.sensorNotDetected])
        
        // prepare value for badge
        var readingValueForBadge = lastReading[0].calculatedValue
        // values lower dan 12 are special values, don't show anything
        guard readingValueForBadge > 12 else {return}
        // high limit to 400
        if readingValueForBadge >= 400.0 {readingValueForBadge = 400.0}
        // low limit ti 40
        if readingValueForBadge <= 40.0 {readingValueForBadge = 40.0}
        
        // check if notification on home screen is enabled in the settings
        if UserDefaults.standard.showReadingInNotification  {
            
            // Create Notification Content
            let notificationContent = UNMutableNotificationContent()
            
            // set value in badge if required
            if UserDefaults.standard.showReadingInAppBadge {
                
                // rescale if unit is mmol
                if !UserDefaults.standard.bloodGlucoseUnitIsMgDl {
                    readingValueForBadge = readingValueForBadge.mgdlToMmol().roundToDecimal(1)
                } else {
                    readingValueForBadge = readingValueForBadge.roundToDecimal(0)
                }
                
                notificationContent.badge = NSNumber(value: readingValueForBadge.rawValue)
                
            }
            
            // Configure notificationContent title, which is bg value in correct unit, add also slopeArrow if !hideSlope and finally the difference with previous reading, if there is one
            var calculatedValueAsString = lastReading[0].unitizedString(unitIsMgDl: UserDefaults.standard.bloodGlucoseUnitIsMgDl)
            if !lastReading[0].hideSlope {
                calculatedValueAsString = calculatedValueAsString + " " + lastReading[0].slopeArrow()
            }
            if lastReading.count > 1 {
                calculatedValueAsString = calculatedValueAsString + "      " + lastReading[0].unitizedDeltaString(previousBgReading: lastReading[1], showUnit: true, highGranularity: true, mgdl: UserDefaults.standard.bloodGlucoseUnitIsMgDl)
            }
            notificationContent.title = calculatedValueAsString
            
            // must set a body otherwise notification doesn't show up on iOS10
            notificationContent.body = " "
            
            // Create Notification Request
            let notificationRequest = UNNotificationRequest(identifier: ConstantsNotifications.NotificationIdentifierForBgReading.bgReadingNotificationRequest, content: notificationContent, trigger: nil)
            
            // Add Request to User Notification Center
            UNUserNotificationCenter.current().add(notificationRequest) { (error) in
                if let error = error {
                    trace("Unable to Add bg reading Notification Request %{public}@", log: self.log, category: ConstantsLog.categoryRootView, type: .error, error.localizedDescription)
                }
            }
        }
        else {
            
            // notification shouldn't be shown, but maybe the badge counter. Here the badge value needs to be shown in another way
            if UserDefaults.standard.showReadingInAppBadge {
                
                // rescale of unit is mmol
                readingValueForBadge = readingValueForBadge.mgdlToMmol(mgdl: UserDefaults.standard.bloodGlucoseUnitIsMgDl)
                
                // if unit is mmol and if value needs to be multiplied by 10, then multiply by 10
                if !UserDefaults.standard.bloodGlucoseUnitIsMgDl && UserDefaults.standard.multipleAppBadgeValueWith10 {
                    readingValueForBadge = readingValueForBadge * 10.0
                }
                
                UIApplication.shared.applicationIconBadgeNumber = Int(round(readingValueForBadge))
                
            }
        }

    }
    
    /// - updates the labels and the chart,
    /// - but only if the chart is not panned backward
    /// - and if app is in foreground
    /// - and if overrideApplicationState = false
    /// - parameters:
    ///     - overrideApplicationState : if true, then update will be done even if state is not .active
    @objc private func updateLabelsAndChart(overrideApplicationState: Bool = false) {

        // check that app is in foreground, but only if overrideApplicationState = false
        guard UIApplication.shared.applicationState == .active || overrideApplicationState else {return}

        // check if chart is currently panned back in time, in that case we don't update the labels
        guard !glucoseChartManager.chartIsPannedBackward else {return}

        // check that bgReadingsAccessor exists, otherwise return - this happens if updateLabelsAndChart is called from viewDidload at app launch
        guard let bgReadingsAccessor = bgReadingsAccessor else {return}

        // set minutesLabelOutlet.textColor to white, might still be red due to panning back in time
        self.minutesLabelOutlet.textColor = UIColor.white
        
        // get latest reading, doesn't matter if it's for an active sensor or not, but it needs to have calculatedValue > 0 / which means, if user would have started a new sensor, but didn't calibrate yet, and a reading is received, then there's not going to be a latestReading
        let latestReadings = bgReadingsAccessor.getLatestBgReadings(limit: 2, howOld: nil, forSensor: nil, ignoreRawData: true, ignoreCalculatedValue: false)
        
        // if there's no readings, then give empty fields
        guard latestReadings.count > 0 else {
            valueLabelOutlet.text = "---"
            minutesLabelOutlet.text = ""
            diffLabelOutlet.text = ""
            return
        }

        // assign last reading
        let lastReading = latestReadings[0]
        // assign last but one reading
        let lastButOneReading = latestReadings.count > 1 ? latestReadings[1]:nil

        // start creating text for valueLabelOutlet, first the calculated value
        var calculatedValueAsString = lastReading.unitizedString(unitIsMgDl: UserDefaults.standard.bloodGlucoseUnitIsMgDl)
        
        // if latestReading is older than 11 minutes, then it should be strikethrough
        if lastReading.timeStamp < Date(timeIntervalSinceNow: -60 * 11) {
            
            let attributeString: NSMutableAttributedString =  NSMutableAttributedString(string: calculatedValueAsString)
            attributeString.addAttribute(.strikethroughStyle, value: 2, range: NSMakeRange(0, attributeString.length))
            
            valueLabelOutlet.attributedText = attributeString
            
        } else {
            
            if !lastReading.hideSlope {
                calculatedValueAsString = calculatedValueAsString + " " + lastReading.slopeArrow()
            }
            
            // no strikethrough needed, but attributedText may still be set to strikethrough from previous period during which there was no recent reading.
            let attributeString: NSMutableAttributedString =  NSMutableAttributedString(string: calculatedValueAsString)
            attributeString.addAttribute(.strikethroughStyle, value: 0, range: NSMakeRange(0, attributeString.length))
            
            valueLabelOutlet.attributedText = attributeString
            
        }
        
<<<<<<< HEAD
        // if data is stale (over 11 minutes old), show it as gray colour to indicate that it isn't current
        // if not, then set color, depending on value lower than low mark or higher than high mark
        // set both HIGH and LOW BG values to red as previous yellow for hig is now not so obvious due to in-range colour of green.
        if lastReading.timeStamp < Date(timeIntervalSinceNow: -60 * 11) {
            valueLabelOutlet.textColor = UIColor.lightGray
        } else if lastReading.calculatedValue <= UserDefaults.standard.lowMarkValueInUserChosenUnit.mmolToMgdl(mgdl: UserDefaults.standard.bloodGlucoseUnitIsMgDl) {
            valueLabelOutlet.textColor = UIColor.red
        } else if lastReading.calculatedValue >= UserDefaults.standard.highMarkValueInUserChosenUnit.mmolToMgdl(mgdl: UserDefaults.standard.bloodGlucoseUnitIsMgDl) {
=======
        // set BG value label color, depending on value
        // if below urgentLow or above urgentHigh, set to red
        // if between urgentLow/urgentHigh and target, set to yellow
        // if between low and high, set/keep to green
        if lastReading.calculatedValue > UserDefaults.standard.urgentHighMarkValueInUserChosenUnit.mmolToMgdl(mgdl: UserDefaults.standard.bloodGlucoseUnitIsMgDl) || lastReading.calculatedValue < UserDefaults.standard.urgentLowMarkValueInUserChosenUnit.mmolToMgdl(mgdl: UserDefaults.standard.bloodGlucoseUnitIsMgDl){
>>>>>>> da7e5a09
            valueLabelOutlet.textColor = UIColor.red
        } else if ( lastReading.calculatedValue <= UserDefaults.standard.urgentHighMarkValueInUserChosenUnit.mmolToMgdl(mgdl: UserDefaults.standard.bloodGlucoseUnitIsMgDl) && lastReading.calculatedValue > UserDefaults.standard.highMarkValueInUserChosenUnit.mmolToMgdl(mgdl: UserDefaults.standard.bloodGlucoseUnitIsMgDl) ) || ( lastReading.calculatedValue >= UserDefaults.standard.urgentLowMarkValueInUserChosenUnit.mmolToMgdl(mgdl: UserDefaults.standard.bloodGlucoseUnitIsMgDl) && lastReading.calculatedValue < UserDefaults.standard.lowMarkValueInUserChosenUnit.mmolToMgdl(mgdl: UserDefaults.standard.bloodGlucoseUnitIsMgDl) ) {
            valueLabelOutlet.textColor = UIColor.yellow
        } else {
            // keep text colour
            valueLabelOutlet.textColor = UIColor.green
        }
        
        // get minutes ago and create text for minutes ago label
        let minutesAgo = -Int(lastReading.timeStamp.timeIntervalSinceNow) / 60
        let minutesAgoText = minutesAgo.description + " " + (minutesAgo == 1 ? Texts_Common.minute:Texts_Common.minutes) + " " + Texts_HomeView.ago
        
        minutesLabelOutlet.text = minutesAgoText
        
        // create delta text
        diffLabelOutlet.text = lastReading.unitizedDeltaString(previousBgReading: lastButOneReading, showUnit: true, highGranularity: true, mgdl: UserDefaults.standard.bloodGlucoseUnitIsMgDl)

        // update the chart up to now
        updateChartWithResetEndDate()
        
    }
    
    /// when user clicks transmitter button, this will create and present the actionsheet, contents depend on type of transmitter and sensor status
    private func createAndPresentSensorButtonActionSheet() {
        
        // initialize list of actions
        var listOfActions = [String : ((UIAlertAction) -> Void)]()
        
        // first action is to show the status
        listOfActions[Texts_HomeView.statusActionTitle] = {(UIAlertAction) in self.showStatus()}
        
        // next action is to start or stop the sensor, can also be omitted depending on type of device - also not applicable for follower mode
        if let cgmTransmitter = self.bluetoothPeripheralManager?.getCGMTransmitter() {
            if cgmTransmitter.cgmTransmitterType().allowManualSensorStart() && UserDefaults.standard.isMaster {
                // user needs to start and stop the sensor manually
                if activeSensor != nil {
                    listOfActions[Texts_HomeView.stopSensorActionTitle] = {(UIAlertAction) in self.stopSensor()}
                } else {
                    listOfActions[Texts_HomeView.startSensorActionTitle] = {(UIAlertAction) in self.startSensorAskUserForStarttime()}
                }
            }
        }
        
        // create and present new alertController of type actionsheet
        let actionSheet = UIAlertController(title: nil, message: nil, actions: listOfActions, cancelAction: (Texts_Common.Cancel, nil))
        
        // following is required for iPad, as explained here https://stackoverflow.com/questions/28089898/actionsheet-not-working-ipad
        // otherwise it crashes on iPad when clicking transmitter button
        if let popoverController = actionSheet.popoverPresentationController {
            popoverController.sourceView = self.view
            popoverController.sourceRect = CGRect(x: self.view.bounds.midX, y: self.view.bounds.midY, width: 0, height: 0)
            popoverController.permittedArrowDirections = []
        }
        
        self.present(actionSheet, animated: true)
    }
    
    /// will show the status
    private func showStatus() {
        
        // first sensor status
        var textToShow = Texts_HomeView.sensorStart + " : "
        if let activeSensor = activeSensor {
            textToShow += activeSensor.startDate.description(with: .current)
        } else {
            textToShow += Texts_HomeView.notStarted
        }
        
        // add 2 newlines
        textToShow += "\r\n\r\n"
        
        // add transmitterBatteryInfo if known
        if let transmitterBatteryInfo = UserDefaults.standard.transmitterBatteryInfo {
            textToShow += Texts_HomeView.transmitterBatteryLevel + " : " + transmitterBatteryInfo.description
            // add 1 newline with last connection timestamp
            textToShow += "\r\n\r\n"
        }
        
        // display textoToshow
        let alert = UIAlertController(title: Texts_HomeView.statusActionTitle, message: textToShow, actionHandler: nil)
        
        self.present(alert, animated: true, completion: nil)
        
    }
    
    // stops the active sensor and sets sensorSerialNumber in UserDefaults to nil
    private func stopSensor() {
        
        if let activeSensor = activeSensor, let coreDataManager = coreDataManager {
            activeSensor.endDate = Date()
            coreDataManager.saveChanges()
        }
        // save the changes
        coreDataManager?.saveChanges()
        
        activeSensor = nil
        
    }
    
    // start a new sensor, ask user for starttime
    private func startSensorAskUserForStarttime() {
        
        // craete datePickerViewData
        let datePickerViewData = DatePickerViewData(withMainTitle: Texts_HomeView.startSensorActionTitle, withSubTitle: nil, datePickerMode: .dateAndTime, date: Date(), minimumDate: nil, maximumDate: Date(), okButtonText: Texts_Common.Ok, cancelButtonText: Texts_Common.Cancel, onOkClick: {(date) in
            if let coreDataManager = self.coreDataManager {
                
                // set sensorStartTime
                let sensorStartTime = date
                self.activeSensor = Sensor(startDate: sensorStartTime, nsManagedObjectContext: coreDataManager.mainManagedObjectContext)
                
                // save the newly created Sensor permenantly in coredata
                coreDataManager.saveChanges()
                
            }
        }, onCancelClick: nil)
        
        // if this is the first time user starts a sensor, give warning that time should be correct
        // if not the first them, then immediately open the timePickAlertController
        if (!UserDefaults.standard.startSensorTimeInfoGiven) {
            let alert = UIAlertController(title: Texts_HomeView.startSensorActionTitle, message: Texts_HomeView.startSensorTimeInfo, actionHandler: {
                
                // create and present pickerviewcontroller
                DatePickerViewController.displayDatePickerViewController(datePickerViewData: datePickerViewData, parentController: self)
                
                // no need to display sensor start time info next sensor start
                UserDefaults.standard.startSensorTimeInfoGiven = true
                
            })
            
            self.present(alert, animated: true, completion: nil)
            
        } else {
            DatePickerViewController.displayDatePickerViewController(datePickerViewData: datePickerViewData, parentController: self)
        }
        
    }
    
    private func valueLabelLongPressed(_ sender: UILongPressGestureRecognizer) {
        if sender.state == .began {
            
            // vibrate so that user knows the long press is detected
            AudioServicesPlaySystemSound(kSystemSoundID_Vibrate);
            
            // prevent screen lock
            UIApplication.shared.isIdleTimerDisabled = true

        }
    }
    
    private func getCGMTransmitterDeviceName(for cgmTransmitter: CGMTransmitter) -> String? {
        
        if let bluetoothTransmitter = cgmTransmitter as? BluetoothTransmitter {
            return bluetoothTransmitter.deviceName
        }
        
        return nil
        
    }
    
    /// enables or disables the buttons on top of the screen
    private func changeButtonsStatusTo(enabled: Bool) {
        
        if enabled {
            sensorButtonOutlet.enable()
            calibrateButtonOutlet.enable()
        } else {
            sensorButtonOutlet.disable()
            calibrateButtonOutlet.disable()
        }
        
    }
    
}

// MARK: - conform to CGMTransmitter protocol

/// conform to CGMTransmitterDelegate
extension RootViewController: CGMTransmitterDelegate {
    
    func newSensorDetected() {
        trace("new sensor detected", log: log, category: ConstantsLog.categoryRootView, type: .info)
        stopSensor()
    }
    
    func sensorNotDetected() {
        trace("sensor not detected", log: log, category: ConstantsLog.categoryRootView, type: .info)
        
        createNotification(title: Texts_Common.warning, body: Texts_HomeView.sensorNotDetected, identifier: ConstantsNotifications.NotificationIdentifierForSensorNotDetected.sensorNotDetected, sound: nil)
        
    }
    
    func cgmTransmitterInfoReceived(glucoseData: inout [GlucoseData], transmitterBatteryInfo: TransmitterBatteryInfo?, sensorTimeInMinutes: Int?) {
        
        trace("transmitterBatteryInfo  %{public}@", log: log, category: ConstantsLog.categoryRootView, type: .debug, transmitterBatteryInfo?.description ?? 0)
        trace("sensor time in minutes  %{public}@", log: log, category: ConstantsLog.categoryRootView, type: .debug, sensorTimeInMinutes?.description ?? "not received")
        trace("glucoseData size = %{public}@", log: log, category: ConstantsLog.categoryRootView, type: .debug, glucoseData.count.description)
        
        // if received transmitterBatteryInfo not nil, then store it
        if let transmitterBatteryInfo = transmitterBatteryInfo {
            UserDefaults.standard.transmitterBatteryInfo = transmitterBatteryInfo
        }
        
        // process new readings
        processNewGlucoseData(glucoseData: &glucoseData, sensorTimeInMinutes: sensorTimeInMinutes)
        
    }
    
    func errorOccurred(xDripError: XdripError) {
        
        if xDripError.priority == .HIGH {

            createNotification(title: Texts_Common.warning, body: xDripError.errorDescription, identifier: ConstantsNotifications.notificationIdentifierForxCGMTransmitterDelegatexDripError, sound: nil)

        }
    }
   
}

// MARK: - conform to UITabBarControllerDelegate protocol

/// conform to UITabBarControllerDelegate, want to receive info when user clicks specific tabs
extension RootViewController: UITabBarControllerDelegate {
    
    func tabBarController(_ tabBarController: UITabBarController, didSelect viewController: UIViewController) {
        
        // check which tab is being clicked
        if let navigationController = viewController as? SettingsNavigationController, let coreDataManager = coreDataManager, let soundPlayer = soundPlayer {
            
            navigationController.configure(coreDataManager: coreDataManager, soundPlayer: soundPlayer)
            
        } else if let navigationController = viewController as? BluetoothPeripheralNavigationController, let bluetoothPeripheralManager = bluetoothPeripheralManager, let coreDataManager = coreDataManager {

            navigationController.configure(coreDataManager: coreDataManager, bluetoothPeripheralManager: bluetoothPeripheralManager)
           
        }
    }
    
}

// MARK: - conform to UNUserNotificationCenterDelegate protocol

/// conform to UNUserNotificationCenterDelegate, for notifications
extension RootViewController: UNUserNotificationCenterDelegate {
    
    // called when notification created while app is in foreground
    func userNotificationCenter(_ center: UNUserNotificationCenter, willPresent notification: UNNotification, withCompletionHandler completionHandler: @escaping (UNNotificationPresentationOptions) -> Void) {
        
        if notification.request.identifier == ConstantsNotifications.NotificationIdentifiersForCalibration.initialCalibrationRequest {
            
            // request calibration
            requestCalibration(userRequested: false)
            
            /// remove applicationManagerKeyInitialCalibration from application key manager - there's no need to initiate the calibration via this closure
            ApplicationManager.shared.removeClosureToRunWhenAppWillEnterForeground(key: self.applicationManagerKeyInitialCalibration)
            
            // call completionhandler to avoid that notification is shown to the user
            completionHandler([])
            
        } else if notification.request.identifier == ConstantsNotifications.NotificationIdentifierForSensorNotDetected.sensorNotDetected {
            
            // call completionhandler to show the notification even though the app is in the foreground, without sound
            completionHandler([.alert])
            
        } else if notification.request.identifier == ConstantsNotifications.NotificationIdentifierForTransmitterNeedsPairing.transmitterNeedsPairing {
            
            // so actually the app was in the foreground, at the  moment the Transmitter Class called the cgmTransmitterNeedsPairing function, there's no need to show the notification, we can immediately call back the cgmTransmitter initiatePairing function
            completionHandler([])
            bluetoothPeripheralManager?.initiatePairing()

            // this will verify if it concerns an alert notification, if not pickerviewData will be nil
        } else if let pickerViewData = alertManager?.userNotificationCenter(center, willPresent: notification, withCompletionHandler: completionHandler) {
            
            
            PickerViewController.displayPickerViewController(pickerViewData: pickerViewData, parentController: self)
            
        }  else if notification.request.identifier == ConstantsNotifications.notificationIdentifierForVolumeTest {
            
            // user is testing iOS Sound volume in the settings. Only the sound should be played, the alert itself will not be shown
            completionHandler([.sound])
            
        } else if notification.request.identifier == ConstantsNotifications.notificationIdentifierForxCGMTransmitterDelegatexDripError {
            
            // call completionhandler to show the notification even though the app is in the foreground, without sound
            completionHandler([.alert])
            
        }
    }
    
    // called when user clicks a notification
    func userNotificationCenter(_ center: UNUserNotificationCenter, didReceive response: UNNotificationResponse, withCompletionHandler completionHandler: @escaping () -> Void) {
        
        trace("userNotificationCenter didReceive", log: log, category: ConstantsLog.categoryRootView, type: .info)
        
        // call completionHandler when exiting function
        defer {
            // call completionhandler
            completionHandler()
        }
        
        if response.notification.request.identifier == ConstantsNotifications.NotificationIdentifiersForCalibration.initialCalibrationRequest {
            
            // nothing required, the requestCalibration function will be called as it's been added to ApplicationManager
            trace("     userNotificationCenter didReceive, user pressed calibration notification to open the app, requestCalibration should be called because closure is added in ApplicationManager.shared", log: log, category: ConstantsLog.categoryRootView, type: .info)
            
        } else if response.notification.request.identifier == ConstantsNotifications.NotificationIdentifierForSensorNotDetected.sensorNotDetected {
            
            // if user clicks notification "sensor not detected", then show uialert with title and body
            let alert = UIAlertController(title: Texts_Common.warning, message: Texts_HomeView.sensorNotDetected, actionHandler: nil)
            
            self.present(alert, animated: true, completion: nil)
            
        } else if response.notification.request.identifier == ConstantsNotifications.NotificationIdentifierForTransmitterNeedsPairing.transmitterNeedsPairing {
            
            // nothing required, the pairing function will be called as it's been added to ApplicationManager in function cgmTransmitterNeedsPairing
            
        } else {
            
            // it's not an initial calibration request notification that the user clicked, by calling alertManager?.userNotificationCenter, we check if it was an alert notification that was clicked and if yes pickerViewData will have the list of alert snooze values
            if let pickerViewData = alertManager?.userNotificationCenter(center, didReceive: response) {
                
                trace("     userNotificationCenter didReceive, user pressed an alert notification to open the app", log: log, category: ConstantsLog.categoryRootView, type: .info)
                PickerViewController.displayPickerViewController(pickerViewData: pickerViewData, parentController: self)
                
            } else {
                // it as also not an alert notification that the user clicked, there might come in other types of notifications in the future
            }
        }
    }
}

// MARK: - conform to NightScoutFollowerDelegate protocol

extension RootViewController:NightScoutFollowerDelegate {
    
    func nightScoutFollowerInfoReceived(followGlucoseDataArray: inout [NightScoutBgReading]) {
        
        if let coreDataManager = coreDataManager, let bgReadingsAccessor = bgReadingsAccessor, let nightScoutFollowManager = nightScoutFollowManager {
            
            // assign value of timeStampLastBgReading
            var timeStampLastBgReading = Date(timeIntervalSince1970: 0)
            if let lastReading = bgReadingsAccessor.last(forSensor: activeSensor) {
                timeStampLastBgReading = lastReading.timeStamp
            }
            
            // was a new reading created or not
            var newReadingCreated = false
            
            // iterate through array, elements are ordered by timestamp, first is the youngest, let's create first the oldest, although it shouldn't matter in what order the readings are created
            for (_, followGlucoseData) in followGlucoseDataArray.enumerated().reversed() {
                
                if followGlucoseData.timeStamp > timeStampLastBgReading {
                    
                    // creata a new reading
                    _ = nightScoutFollowManager.createBgReading(followGlucoseData: followGlucoseData)
                    
                    // a new reading was created
                    newReadingCreated = true
                    
                    // set timeStampLastBgReading to new timestamp
                    timeStampLastBgReading = followGlucoseData.timeStamp
                    
                }
            }
            
            if newReadingCreated {
                
                trace("nightScoutFollowerInfoReceived, new reading(s) received", log: self.log, category: ConstantsLog.categoryRootView, type: .info)
                
                // save in core data
                coreDataManager.saveChanges()
                
                // update notification
                createBgReadingNotificationAndSetAppBadge()
                
                // update all text in  first screen
                updateLabelsAndChart(overrideApplicationState: false)
                
                // check alerts
                if let alertManager = alertManager {
                    alertManager.checkAlerts(maxAgeOfLastBgReadingInSeconds: ConstantsFollower.maximumBgReadingAgeForAlertsInSeconds)
                }
                
                if let healthKitManager = healthKitManager {
                    healthKitManager.storeBgReadings()
                }
                
                if let bgReadingSpeaker = bgReadingSpeaker {
                    bgReadingSpeaker.speakNewReading()
                }
                
                bluetoothPeripheralManager?.sendLatestReading()
                
            }
        }
    }
}

extension RootViewController: UIGestureRecognizerDelegate {
    
    func gestureRecognizer(_ gestureRecognizer: UIGestureRecognizer, shouldRecognizeSimultaneouslyWith otherGestureRecognizer: UIGestureRecognizer) -> Bool {
        
        if gestureRecognizer.view != chartOutlet {
            return false
        }
        
        if gestureRecognizer.view != otherGestureRecognizer.view {
            return false
        }
        
        return true
        
    }
    
}<|MERGE_RESOLUTION|>--- conflicted
+++ resolved
@@ -1074,7 +1074,6 @@
             
         }
         
-<<<<<<< HEAD
         // if data is stale (over 11 minutes old), show it as gray colour to indicate that it isn't current
         // if not, then set color, depending on value lower than low mark or higher than high mark
         // set both HIGH and LOW BG values to red as previous yellow for hig is now not so obvious due to in-range colour of green.
@@ -1083,13 +1082,11 @@
         } else if lastReading.calculatedValue <= UserDefaults.standard.lowMarkValueInUserChosenUnit.mmolToMgdl(mgdl: UserDefaults.standard.bloodGlucoseUnitIsMgDl) {
             valueLabelOutlet.textColor = UIColor.red
         } else if lastReading.calculatedValue >= UserDefaults.standard.highMarkValueInUserChosenUnit.mmolToMgdl(mgdl: UserDefaults.standard.bloodGlucoseUnitIsMgDl) {
-=======
         // set BG value label color, depending on value
         // if below urgentLow or above urgentHigh, set to red
         // if between urgentLow/urgentHigh and target, set to yellow
         // if between low and high, set/keep to green
-        if lastReading.calculatedValue > UserDefaults.standard.urgentHighMarkValueInUserChosenUnit.mmolToMgdl(mgdl: UserDefaults.standard.bloodGlucoseUnitIsMgDl) || lastReading.calculatedValue < UserDefaults.standard.urgentLowMarkValueInUserChosenUnit.mmolToMgdl(mgdl: UserDefaults.standard.bloodGlucoseUnitIsMgDl){
->>>>>>> da7e5a09
+        if lastReading.calculatedValue > UserDefaults.standard.urgentHighMarkValueInUserChosenUnit.mmolToMgdl(mgdl: UserDefaults.standard.bloodGlucoseUnitIsMgDl) || lastReading.calculatedValue < UserDefaults.standard.urgentLowMarkValueInUserChosenUnit.mmolToMgdl(mgdl: UserDefaults.standard.bloodGlucoseUnitIsMgDl) {
             valueLabelOutlet.textColor = UIColor.red
         } else if ( lastReading.calculatedValue <= UserDefaults.standard.urgentHighMarkValueInUserChosenUnit.mmolToMgdl(mgdl: UserDefaults.standard.bloodGlucoseUnitIsMgDl) && lastReading.calculatedValue > UserDefaults.standard.highMarkValueInUserChosenUnit.mmolToMgdl(mgdl: UserDefaults.standard.bloodGlucoseUnitIsMgDl) ) || ( lastReading.calculatedValue >= UserDefaults.standard.urgentLowMarkValueInUserChosenUnit.mmolToMgdl(mgdl: UserDefaults.standard.bloodGlucoseUnitIsMgDl) && lastReading.calculatedValue < UserDefaults.standard.lowMarkValueInUserChosenUnit.mmolToMgdl(mgdl: UserDefaults.standard.bloodGlucoseUnitIsMgDl) ) {
             valueLabelOutlet.textColor = UIColor.yellow
