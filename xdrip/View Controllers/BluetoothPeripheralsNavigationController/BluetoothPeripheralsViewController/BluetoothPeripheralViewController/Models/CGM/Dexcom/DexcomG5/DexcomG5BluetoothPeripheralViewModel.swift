--- conflicted
+++ resolved
@@ -119,6 +119,16 @@
             return transmitterId.isFireFly()
         }
 
+        return false
+    }
+    
+    /// should we show the sensor start time? This is needed because it is initialized to date() with a new peripheral and we don't really
+    /// want to show any date until the sensor session is started and we get a real date
+    private func shouldShowSensorStartDate() -> Bool {
+        if let dexcomG5 = dexcomG5, dexcomG5.sensorStatus != DexcomAlgorithmState.SessionStopped.description {
+            return true
+        }
+        
         return false
     }
 
@@ -191,12 +201,7 @@
             case .sensorStartDate:
                 var startDateString = ""
                 
-<<<<<<< HEAD
-                if let startDate = dexcomG5.sensorStartDate {
-                    
-=======
                 if let startDate = dexcomG5.sensorStartDate, shouldShowSensorStartDate() {
->>>>>>> 92c8eb89
                     let sensorTimeInMinutes = -Int(startDate.timeIntervalSinceNow / 60)
                     let minimumSensorWarmUpRequiredInMinutes = dexcomG5.isAnubis ? ConstantsMaster.minimumSensorWarmUpRequiredInMinutesDexcomG6Anubis : ConstantsMaster.minimumSensorWarmUpRequiredInMinutesDexcomG5G6
                     
@@ -210,18 +215,14 @@
                         startDateString = startDate.toStringInUserLocale(timeStyle: .none, dateStyle: .short)
                         startDateString += " (" + startDate.daysAndHoursAgo(showOnlyDays: true) + ")"
                     }
-<<<<<<< HEAD
-                    
-=======
                 } else {
                     startDateString = Texts_HomeView.notStarted
->>>>>>> 92c8eb89
                 }
                 
                 cell.textLabel?.text = Texts_BluetoothPeripheralView.sensorStartDate
                 cell.detailTextLabel?.text = startDateString
-                cell.accessoryType = .disclosureIndicator
-                cell.accessoryView = disclosureAccessoryView
+                cell.accessoryView = shouldShowSensorStartDate() ? disclosureAccessoryView : nil
+                cell.accessoryType = shouldShowSensorStartDate() ? .disclosureIndicator : .none
                 
             case .transmitterStartDate:
                 var startDateString = ""
@@ -337,33 +338,10 @@
                 if let lastResetTimeStamp = dexcomG5.lastResetTimeStamp {
                     cell.detailTextLabel?.text = lastResetTimeStamp.toStringInUserLocale(timeStyle: .short, dateStyle: .short)
                 } else {
-                    cell.detailTextLabel?.text = Texts_Common.unknown
+                    cell.detailTextLabel?.text = "-"
                 }
                 
                 cell.accessoryType = .none
-<<<<<<< HEAD
-
-            }
-            
-        case .batterySettings:
-            
-            // battery info section
-            guard let setting = TransmitterBatteryInfoSettings(rawValue: rawValue) else { fatalError("DexcomG5BluetoothPeripheralViewModel update, unexpected setting") }
-            
-            cell.accessoryType = .none
-            
-            switch setting {
-                
-            case .voltageA:
-                
-                cell.textLabel?.text = "Voltage A"
-                cell.detailTextLabel?.text = dexcomG5.voltageA != 0 ? dexcomG5.voltageA.description + "0 mV" : ""
-                
-            case .voltageB:
-                
-                cell.textLabel?.text = "Voltage B"
-=======
->>>>>>> 92c8eb89
                 
             case .overrideSensorMaxDays:
                 cell.textLabel?.text = Texts_BluetoothPeripheralView.maxSensorAgeInDaysOverridenAnubis
@@ -372,14 +350,8 @@
                 } else {
                     cell.detailTextLabel?.text = "(\(Texts_Common.default0) \(ConstantsDexcomG5.maxSensorAgeInDays.stringWithoutTrailingZeroes) \(Texts_Common.days))"
                 }
-<<<<<<< HEAD
-                
-                cell.detailTextLabel?.text = dexcomG5.voltageB != 0 ? dexcomBatteryLevelIndicator + dexcomG5.voltageB.description + "0 mV" : ""
-                
-=======
                 cell.accessoryType = .disclosureIndicator
                 cell.accessoryView = disclosureAccessoryView
->>>>>>> 92c8eb89
             }
         }
     }
@@ -398,19 +370,15 @@
                 }
                 
             case .sensorStartDate:
-<<<<<<< HEAD
-                
-                if let startDate = dexcomG5?.sensorStartDate {
-                    
-=======
                 if let startDate = dexcomG5?.sensorStartDate, shouldShowSensorStartDate() {
->>>>>>> 92c8eb89
                     var startDateString = startDate.toStringInUserLocale(timeStyle: .short, dateStyle: .short)
                     
                     startDateString += "\n\n" + startDate.daysAndHoursAgo() + " " + Texts_HomeView.ago
                     
                     return .showInfoText(title: Texts_BluetoothPeripheralView.sensorStartDate, message: "\n" + startDateString)
                     
+                } else {
+                    return .nothing
                 }
                 
             case .transmitterStartDate:
