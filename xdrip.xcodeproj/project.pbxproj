--- conflicted
+++ resolved
@@ -21,12 +21,9 @@
 		47503382247420A200D2260B /* BluetoothPeripheralView.strings in Resources */ = {isa = PBXBuildFile; fileRef = 47503384247420A200D2260B /* BluetoothPeripheralView.strings */; };
 		4752B400263570DA0081D551 /* ConstantsStatistics.swift in Sources */ = {isa = PBXBuildFile; fileRef = 4752B3FF263570DA0081D551 /* ConstantsStatistics.swift */; };
 		4752B4062635878E0081D551 /* SettingsViewStatisticsSettingsViewModel.swift in Sources */ = {isa = PBXBuildFile; fileRef = 4752B4052635878E0081D551 /* SettingsViewStatisticsSettingsViewModel.swift */; };
-<<<<<<< HEAD
 		47AB72F327105EF4005E7CAB /* SettingsViewHelpSettingModel.swift in Sources */ = {isa = PBXBuildFile; fileRef = 47AB72F227105EF4005E7CAB /* SettingsViewHelpSettingModel.swift */; };
 		47B60F3726F389E2003198D3 /* LandscapeChartViewController.swift in Sources */ = {isa = PBXBuildFile; fileRef = 47B60F3626F389E2003198D3 /* LandscapeChartViewController.swift */; };
-=======
 		47F8E95A2710255D00B8B02B /* ConstantsWatchApp.swift in Sources */ = {isa = PBXBuildFile; fileRef = 47F8E9592710255C00B8B02B /* ConstantsWatchApp.swift */; };
->>>>>>> 99020200
 		47FB28082636B04200042FFB /* StatisticsManager.swift in Sources */ = {isa = PBXBuildFile; fileRef = 47FB28072636B04200042FFB /* StatisticsManager.swift */; };
 		533272967B05B378D81F6529 /* Pods_xdrip.framework in Frameworks */ = {isa = PBXBuildFile; fileRef = 4DB0736D7B1553FC8350324C /* Pods_xdrip.framework */; };
 		666E283A26F7E54C00ACE4DF /* xDrip.xcconfig in Resources */ = {isa = PBXBuildFile; fileRef = 666E283826F7E54C00ACE4DF /* xDrip.xcconfig */; };
@@ -640,12 +637,9 @@
 		4752B3FF263570DA0081D551 /* ConstantsStatistics.swift */ = {isa = PBXFileReference; lastKnownFileType = sourcecode.swift; path = ConstantsStatistics.swift; sourceTree = "<group>"; };
 		4752B4052635878E0081D551 /* SettingsViewStatisticsSettingsViewModel.swift */ = {isa = PBXFileReference; lastKnownFileType = sourcecode.swift; path = SettingsViewStatisticsSettingsViewModel.swift; sourceTree = "<group>"; };
 		475DED96244AF92A00F78473 /* en */ = {isa = PBXFileReference; lastKnownFileType = text.plist.strings; name = en; path = en.lproj/Alerts.strings; sourceTree = "<group>"; };
-<<<<<<< HEAD
 		47AB72F227105EF4005E7CAB /* SettingsViewHelpSettingModel.swift */ = {isa = PBXFileReference; lastKnownFileType = sourcecode.swift; path = SettingsViewHelpSettingModel.swift; sourceTree = "<group>"; };
 		47B60F3626F389E2003198D3 /* LandscapeChartViewController.swift */ = {isa = PBXFileReference; lastKnownFileType = sourcecode.swift; path = LandscapeChartViewController.swift; sourceTree = "<group>"; };
-=======
 		47F8E9592710255C00B8B02B /* ConstantsWatchApp.swift */ = {isa = PBXFileReference; lastKnownFileType = sourcecode.swift; path = ConstantsWatchApp.swift; sourceTree = "<group>"; };
->>>>>>> 99020200
 		47FB28072636B04200042FFB /* StatisticsManager.swift */ = {isa = PBXFileReference; lastKnownFileType = sourcecode.swift; path = StatisticsManager.swift; sourceTree = "<group>"; };
 		4DB0736D7B1553FC8350324C /* Pods_xdrip.framework */ = {isa = PBXFileReference; explicitFileType = wrapper.framework; includeInIndex = 0; path = Pods_xdrip.framework; sourceTree = BUILT_PRODUCTS_DIR; };
 		666E283826F7E54C00ACE4DF /* xDrip.xcconfig */ = {isa = PBXFileReference; fileEncoding = 4; lastKnownFileType = text.xcconfig; name = xDrip.xcconfig; path = xdrip/xDrip.xcconfig; sourceTree = "<group>"; };
