// !$*UTF8*$!
{
	archiveVersion = 1;
	classes = {
	};
	objectVersion = 51;
	objects = {

/* Begin PBXBuildFile section */
		470CE1FC246802EB00D5CB74 /* BluetoothPeripheralsView.strings in Resources */ = {isa = PBXBuildFile; fileRef = 470CE1FE246802EB00D5CB74 /* BluetoothPeripheralsView.strings */; };
		47503382247420A200D2260B /* BluetoothPeripheralView.strings in Resources */ = {isa = PBXBuildFile; fileRef = 47503384247420A200D2260B /* BluetoothPeripheralView.strings */; };
		A48D2DE552F4A356AA32746A /* Pods_xdrip.framework in Frameworks */ = {isa = PBXBuildFile; fileRef = 662BEA7F7991B9BD2E7D3EA4 /* Pods_xdrip.framework */; };
		F8025C0A21D94FD700ECF0C0 /* CBManagerState.swift in Sources */ = {isa = PBXBuildFile; fileRef = F8025C0921D94FD700ECF0C0 /* CBManagerState.swift */; };
		F8025C1321DA683400ECF0C0 /* Data.swift in Sources */ = {isa = PBXBuildFile; fileRef = F8025C1221DA683400ECF0C0 /* Data.swift */; };
		F8025E4E21ED450300ECF0C0 /* Double.swift in Sources */ = {isa = PBXBuildFile; fileRef = F8025E4D21ED450300ECF0C0 /* Double.swift */; };
		F8025E5021EE746400ECF0C0 /* Calibrator.swift in Sources */ = {isa = PBXBuildFile; fileRef = F8025E4F21EE746400ECF0C0 /* Calibrator.swift */; };
		F8025E5421EE8D2100ECF0C0 /* Libre1Calibrator.swift in Sources */ = {isa = PBXBuildFile; fileRef = F8025E5321EE8D2100ECF0C0 /* Libre1Calibrator.swift */; };
		F8025E6B21F7CD7600ECF0C0 /* UIStoryboard.swift in Sources */ = {isa = PBXBuildFile; fileRef = F8025E6A21F7CD7600ECF0C0 /* UIStoryboard.swift */; };
		F804870C2336D90200EBDDB7 /* M5Stack+CoreDataClass.swift in Sources */ = {isa = PBXBuildFile; fileRef = F804870A2336D90200EBDDB7 /* M5Stack+CoreDataClass.swift */; };
		F804870D2336D90200EBDDB7 /* M5Stack+CoreDataProperties.swift in Sources */ = {isa = PBXBuildFile; fileRef = F804870B2336D90200EBDDB7 /* M5Stack+CoreDataProperties.swift */; };
		F80610C4222D4E4D00D8F236 /* ActionClosureable-extension.swift in Sources */ = {isa = PBXBuildFile; fileRef = F80610C3222D4E4D00D8F236 /* ActionClosureable-extension.swift */; };
		F80859272364355F00F3829D /* ConstantsGlucoseChart.swift in Sources */ = {isa = PBXBuildFile; fileRef = F80859262364355F00F3829D /* ConstantsGlucoseChart.swift */; };
		F80859292364D61B00F3829D /* UserDefaults+charts.swift in Sources */ = {isa = PBXBuildFile; fileRef = F80859282364D61B00F3829D /* UserDefaults+charts.swift */; };
		F808592D23677D6A00F3829D /* ChartPoint.swift in Sources */ = {isa = PBXBuildFile; fileRef = F808592C23677D6A00F3829D /* ChartPoint.swift */; };
		F808D2C8240323CA0084B5DB /* BubbleBluetoothPeripheralViewModel.swift in Sources */ = {isa = PBXBuildFile; fileRef = F808D2C7240323CA0084B5DB /* BubbleBluetoothPeripheralViewModel.swift */; };
		F808D2CA240325E40084B5DB /* CGMBubbleTransmitterDelegate.swift in Sources */ = {isa = PBXBuildFile; fileRef = F808D2C9240325E40084B5DB /* CGMBubbleTransmitterDelegate.swift */; };
		F808D2CC240328FA0084B5DB /* Bubble+CoreDataClass.swift in Sources */ = {isa = PBXBuildFile; fileRef = F808D2CB240328FA0084B5DB /* Bubble+CoreDataClass.swift */; };
		F808D2CE2403292C0084B5DB /* Bubble+CoreDataProperties.swift in Sources */ = {isa = PBXBuildFile; fileRef = F808D2CD2403292C0084B5DB /* Bubble+CoreDataProperties.swift */; };
		F808D2D2240329E80084B5DB /* Bubble+BluetoothPeripheral.swift in Sources */ = {isa = PBXBuildFile; fileRef = F808D2D1240329E70084B5DB /* Bubble+BluetoothPeripheral.swift */; };
		F80ED2EC236F68F90005C035 /* SettingsViewM5StackBluetoothSettingsViewModel.swift in Sources */ = {isa = PBXBuildFile; fileRef = F80ED2E9236F68F90005C035 /* SettingsViewM5StackBluetoothSettingsViewModel.swift */; };
		F80ED2ED236F68F90005C035 /* SettingsViewM5StackGeneralSettingsViewModel.swift in Sources */ = {isa = PBXBuildFile; fileRef = F80ED2EA236F68F90005C035 /* SettingsViewM5StackGeneralSettingsViewModel.swift */; };
		F80ED2EE236F68F90005C035 /* SettingsViewM5StackWiFiSettingsViewModel.swift in Sources */ = {isa = PBXBuildFile; fileRef = F80ED2EB236F68F90005C035 /* SettingsViewM5StackWiFiSettingsViewModel.swift */; };
		F816E0E22432A4D1009EE65B /* Blucon+BluetoothPeripheral.swift in Sources */ = {isa = PBXBuildFile; fileRef = F816E0E12432A4D1009EE65B /* Blucon+BluetoothPeripheral.swift */; };
		F816E0E42432A4FA009EE65B /* CGMBluconTransmitterDelegate.swift in Sources */ = {isa = PBXBuildFile; fileRef = F816E0E32432A4FA009EE65B /* CGMBluconTransmitterDelegate.swift */; };
		F816E0ED2432A55F009EE65B /* BluconBluetoothPeripheralViewModel.swift in Sources */ = {isa = PBXBuildFile; fileRef = F816E0EC2432A55F009EE65B /* BluconBluetoothPeripheralViewModel.swift */; };
		F816E0F02433C31B009EE65B /* Blucon+CoreDataProperties.swift in Sources */ = {isa = PBXBuildFile; fileRef = F816E0EE2433C31B009EE65B /* Blucon+CoreDataProperties.swift */; };
		F816E0F12433C31B009EE65B /* Blucon+CoreDataClass.swift in Sources */ = {isa = PBXBuildFile; fileRef = F816E0EF2433C31B009EE65B /* Blucon+CoreDataClass.swift */; };
		F816E0F32433DAA9009EE65B /* BluetoothPeripheralManager+CGMBluconTransmitterDelegate.swift in Sources */ = {isa = PBXBuildFile; fileRef = F816E0F22433DAA9009EE65B /* BluetoothPeripheralManager+CGMBluconTransmitterDelegate.swift */; };
		F816E0F524367132009EE65B /* GNSEntry+CoreDataProperties.swift in Sources */ = {isa = PBXBuildFile; fileRef = F816E0F424367131009EE65B /* GNSEntry+CoreDataProperties.swift */; };
		F816E0F724367137009EE65B /* GNSEntry+CoreDataClass.swift in Sources */ = {isa = PBXBuildFile; fileRef = F816E0F624367137009EE65B /* GNSEntry+CoreDataClass.swift */; };
		F816E0FE24367338009EE65B /* GNSEntry+BluetoothPeripheral.swift in Sources */ = {isa = PBXBuildFile; fileRef = F816E0FD24367338009EE65B /* GNSEntry+BluetoothPeripheral.swift */; };
		F816E1002436734C009EE65B /* CGMGNSEntryTransmitterDelegate.swift in Sources */ = {isa = PBXBuildFile; fileRef = F816E0FF2436734C009EE65B /* CGMGNSEntryTransmitterDelegate.swift */; };
		F816E10324367389009EE65B /* GNSEntryBluetoothPeripheralViewModel.swift in Sources */ = {isa = PBXBuildFile; fileRef = F816E10224367389009EE65B /* GNSEntryBluetoothPeripheralViewModel.swift */; };
		F816E10524368BC3009EE65B /* BluetoothPeripheralManager+CGMGNSEntryTransmitterDelegate.swift in Sources */ = {isa = PBXBuildFile; fileRef = F816E10424368BC3009EE65B /* BluetoothPeripheralManager+CGMGNSEntryTransmitterDelegate.swift */; };
		F816E1082437E5B9009EE65B /* BlueReader+BluetoothPeripheral.swift in Sources */ = {isa = PBXBuildFile; fileRef = F816E1072437E5B9009EE65B /* BlueReader+BluetoothPeripheral.swift */; };
		F816E10A2437E7B8009EE65B /* CGMBlueReaderTransmitterDelegate.swift in Sources */ = {isa = PBXBuildFile; fileRef = F816E1092437E7B8009EE65B /* CGMBlueReaderTransmitterDelegate.swift */; };
		F816E10C2437EA8E009EE65B /* BlueReader+CoreDataClass.swift in Sources */ = {isa = PBXBuildFile; fileRef = F816E10B2437EA8E009EE65B /* BlueReader+CoreDataClass.swift */; };
		F816E10E2437EAC9009EE65B /* BlueReader+CoreDataProperties.swift in Sources */ = {isa = PBXBuildFile; fileRef = F816E10D2437EAC9009EE65B /* BlueReader+CoreDataProperties.swift */; };
		F816E1102437ED21009EE65B /* BluetoothPeripheralManager+CGMBlueReaderTransmitterDelegate.swift in Sources */ = {isa = PBXBuildFile; fileRef = F816E10F2437ED21009EE65B /* BluetoothPeripheralManager+CGMBlueReaderTransmitterDelegate.swift */; };
		F816E11624391A02009EE65B /* Droplet+BluetoothPeripheral.swift in Sources */ = {isa = PBXBuildFile; fileRef = F816E11524391A02009EE65B /* Droplet+BluetoothPeripheral.swift */; };
		F816E118243921FB009EE65B /* CGMBDropletTransmitterDelegate.swift in Sources */ = {isa = PBXBuildFile; fileRef = F816E117243921FB009EE65B /* CGMBDropletTransmitterDelegate.swift */; };
		F816E11A243923B2009EE65B /* Droplet+CoreDataClass.swift in Sources */ = {isa = PBXBuildFile; fileRef = F816E119243923B2009EE65B /* Droplet+CoreDataClass.swift */; };
		F816E11C2439243B009EE65B /* Droplet+CoreDataProperties.swift in Sources */ = {isa = PBXBuildFile; fileRef = F816E11B2439243B009EE65B /* Droplet+CoreDataProperties.swift */; };
		F816E11E24392690009EE65B /* BluetoothPeripheralManager+CGMDropletTransmitterDelegate.swift in Sources */ = {isa = PBXBuildFile; fileRef = F816E11D24392690009EE65B /* BluetoothPeripheralManager+CGMDropletTransmitterDelegate.swift */; };
		F816E12124392D40009EE65B /* DropletBluetoothPeripheralViewModel.swift in Sources */ = {isa = PBXBuildFile; fileRef = F816E12024392D40009EE65B /* DropletBluetoothPeripheralViewModel.swift */; };
		F816E1242439DB63009EE65B /* DexcomG4+BluetoothPeripheral.swift in Sources */ = {isa = PBXBuildFile; fileRef = F816E1232439DB63009EE65B /* DexcomG4+BluetoothPeripheral.swift */; };
		F816E1282439DE55009EE65B /* CGMDexomG4TransmitterDelegate.swift in Sources */ = {isa = PBXBuildFile; fileRef = F816E1272439DE55009EE65B /* CGMDexomG4TransmitterDelegate.swift */; };
		F816E12A2439DF3A009EE65B /* DexcomG4+CoreDataClass.swift in Sources */ = {isa = PBXBuildFile; fileRef = F816E1292439DF3A009EE65B /* DexcomG4+CoreDataClass.swift */; };
		F816E12C2439DFBA009EE65B /* DexcomG4+CoreDataProperties.swift in Sources */ = {isa = PBXBuildFile; fileRef = F816E12B2439DFBA009EE65B /* DexcomG4+CoreDataProperties.swift */; };
		F816E12E2439E06E009EE65B /* BluetoothPeripheralManager+CGMDexcomG4TransmitterDelegate.swift in Sources */ = {isa = PBXBuildFile; fileRef = F816E12D2439E06E009EE65B /* BluetoothPeripheralManager+CGMDexcomG4TransmitterDelegate.swift */; };
		F816E1312439E2DD009EE65B /* DexcomG4BluetoothPeripheralViewModel.swift in Sources */ = {isa = PBXBuildFile; fileRef = F816E1302439E2DD009EE65B /* DexcomG4BluetoothPeripheralViewModel.swift */; };
		F8177023248CF78300AA3600 /* LibreSensorType.swift in Sources */ = {isa = PBXBuildFile; fileRef = F8177022248CF78300AA3600 /* LibreSensorType.swift */; };
		F8177025248ED4DE00AA3600 /* Libre1DerivedAlgorithmParameters.swift in Sources */ = {isa = PBXBuildFile; fileRef = F8177024248ED4DE00AA3600 /* Libre1DerivedAlgorithmParameters.swift */; };
		F8177027248ED57000AA3600 /* LibreRawGlucoseOOPA2Data.swift in Sources */ = {isa = PBXBuildFile; fileRef = F8177026248ED57000AA3600 /* LibreRawGlucoseOOPA2Data.swift */; };
		F8177029248ED6E600AA3600 /* LibreRawGlucoseOOPData.swift in Sources */ = {isa = PBXBuildFile; fileRef = F8177028248ED6E600AA3600 /* LibreRawGlucoseOOPData.swift */; };
		F81D6D4822BD5F62005EFAE2 /* DexcomShareUploadManager.swift in Sources */ = {isa = PBXBuildFile; fileRef = F81D6D4722BD5F62005EFAE2 /* DexcomShareUploadManager.swift */; };
		F81D6D4E22BFC762005EFAE2 /* TextsDexcomShareTestResult.swift in Sources */ = {isa = PBXBuildFile; fileRef = F81D6D4D22BFC762005EFAE2 /* TextsDexcomShareTestResult.swift */; };
		F81D6D5222C27F18005EFAE2 /* BgReading+DexcomShare.swift in Sources */ = {isa = PBXBuildFile; fileRef = F81D6D5122C27F18005EFAE2 /* BgReading+DexcomShare.swift */; };
		F81F9FF822861E6D0028C70F /* KeyValueObserverTimeKeeper.swift in Sources */ = {isa = PBXBuildFile; fileRef = F81F9FF722861E6D0028C70F /* KeyValueObserverTimeKeeper.swift */; };
		F81F9FFC2288C7530028C70F /* NewAlertSettingsViewController.swift in Sources */ = {isa = PBXBuildFile; fileRef = F81F9FFB2288C7530028C70F /* NewAlertSettingsViewController.swift */; };
		F81FA0002289E4990028C70F /* AlertSettingsViewControllerData.swift in Sources */ = {isa = PBXBuildFile; fileRef = F81F9FFF2289E4990028C70F /* AlertSettingsViewControllerData.swift */; };
		F81FA006228E09D40028C70F /* TextsCalibration.swift in Sources */ = {isa = PBXBuildFile; fileRef = F81FA005228E09D40028C70F /* TextsCalibration.swift */; };
		F81FA00A228F53680028C70F /* TextsHomeView.swift in Sources */ = {isa = PBXBuildFile; fileRef = F81FA009228F53680028C70F /* TextsHomeView.swift */; };
		F821CF56229BF43A005C1E43 /* AlertKind.swift in Sources */ = {isa = PBXBuildFile; fileRef = F821CF49229BF43A005C1E43 /* AlertKind.swift */; };
		F821CF57229BF43A005C1E43 /* SnoozeParameters.swift in Sources */ = {isa = PBXBuildFile; fileRef = F821CF4A229BF43A005C1E43 /* SnoozeParameters.swift */; };
		F821CF58229BF43A005C1E43 /* AlertManager.swift in Sources */ = {isa = PBXBuildFile; fileRef = F821CF4B229BF43A005C1E43 /* AlertManager.swift */; };
		F821CF5A229BF43A005C1E43 /* CoreDataManager.swift in Sources */ = {isa = PBXBuildFile; fileRef = F821CF4E229BF43A005C1E43 /* CoreDataManager.swift */; };
		F821CF5D229BF43A005C1E43 /* NSDateFormatter.swift in Sources */ = {isa = PBXBuildFile; fileRef = F821CF52229BF43A005C1E43 /* NSDateFormatter.swift */; };
		F821CF5E229BF43A005C1E43 /* BgReading+NightScout.swift in Sources */ = {isa = PBXBuildFile; fileRef = F821CF53229BF43A005C1E43 /* BgReading+NightScout.swift */; };
		F821CF5F229BF43A005C1E43 /* ApplicationManager.swift in Sources */ = {isa = PBXBuildFile; fileRef = F821CF55229BF43A005C1E43 /* ApplicationManager.swift */; };
		F821CF61229BF4A2005C1E43 /* NightScoutUploadManager.swift in Sources */ = {isa = PBXBuildFile; fileRef = F821CF60229BF4A2005C1E43 /* NightScoutUploadManager.swift */; };
		F821CF66229EE68B005C1E43 /* NightScoutFollowManager.swift in Sources */ = {isa = PBXBuildFile; fileRef = F821CF65229EE68B005C1E43 /* NightScoutFollowManager.swift */; };
		F821CF6B229FC22D005C1E43 /* Endpoint.swift in Sources */ = {isa = PBXBuildFile; fileRef = F821CF6A229FC22D005C1E43 /* Endpoint.swift */; };
		F821CF6F229FC280005C1E43 /* Endpoint+NightScout.swift in Sources */ = {isa = PBXBuildFile; fileRef = F821CF6E229FC280005C1E43 /* Endpoint+NightScout.swift */; };
		F821CF7B22A1D359005C1E43 /* NightScoutFollowerDelegate.swift in Sources */ = {isa = PBXBuildFile; fileRef = F821CF7A22A1D359005C1E43 /* NightScoutFollowerDelegate.swift */; };
		F821CF7D22A46CDD005C1E43 /* 1-millisecond-of-silence.mp3 in Resources */ = {isa = PBXBuildFile; fileRef = F821CF7C22A46CDD005C1E43 /* 1-millisecond-of-silence.mp3 */; };
		F821CF7F22A4EDCF005C1E43 /* 20ms-of-silence.caf in Resources */ = {isa = PBXBuildFile; fileRef = F821CF7E22A4EDCF005C1E43 /* 20ms-of-silence.caf */; };
		F821CF8122A5C814005C1E43 /* RepeatingTimer.swift in Sources */ = {isa = PBXBuildFile; fileRef = F821CF8022A5C814005C1E43 /* RepeatingTimer.swift */; };
		F821CF8E22AB090C005C1E43 /* DatePickerViewController.swift in Sources */ = {isa = PBXBuildFile; fileRef = F821CF8D22AB090C005C1E43 /* DatePickerViewController.swift */; };
		F821CF9022AB1068005C1E43 /* DatePickerViewData.swift in Sources */ = {isa = PBXBuildFile; fileRef = F821CF8F22AB1068005C1E43 /* DatePickerViewData.swift */; };
		F821CF9522ADB0D7005C1E43 /* HealthKitManager.swift in Sources */ = {isa = PBXBuildFile; fileRef = F821CF9422ADB0D7005C1E43 /* HealthKitManager.swift */; };
		F821CF9722AE589E005C1E43 /* HealthKit.framework in Frameworks */ = {isa = PBXBuildFile; fileRef = F821CF9622AE589E005C1E43 /* HealthKit.framework */; };
		F821CF9D22AEF483005C1E43 /* BGReadingSpeaker.swift in Sources */ = {isa = PBXBuildFile; fileRef = F821CF9C22AEF483005C1E43 /* BGReadingSpeaker.swift */; };
		F8252867243E50FE0067AF77 /* ConstantsLibre.swift in Sources */ = {isa = PBXBuildFile; fileRef = F8252866243E50FE0067AF77 /* ConstantsLibre.swift */; };
		F825286A2443AE190067AF77 /* DexcomG6BluetoothPeripheralViewModel.swift in Sources */ = {isa = PBXBuildFile; fileRef = F82528692443AE190067AF77 /* DexcomG6BluetoothPeripheralViewModel.swift */; };
		F825286C2443BEDC0067AF77 /* CGMG6TransmitterDelegate.swift in Sources */ = {isa = PBXBuildFile; fileRef = F825286B2443BEDC0067AF77 /* CGMG6TransmitterDelegate.swift */; };
		F825286E2443C1000067AF77 /* BluetoothPeripheralManager+CGMG6TransmitterDelegate.swift in Sources */ = {isa = PBXBuildFile; fileRef = F825286D2443C1000067AF77 /* BluetoothPeripheralManager+CGMG6TransmitterDelegate.swift */; };
		F8297F46238DC4AC00D74D66 /* BluetoothPeripheralManaging.swift in Sources */ = {isa = PBXBuildFile; fileRef = F8297F44238DC4AC00D74D66 /* BluetoothPeripheralManaging.swift */; };
		F8297F4E238DCAD800D74D66 /* BluetoothPeripheralsViewController.swift in Sources */ = {isa = PBXBuildFile; fileRef = F8297F4B238DCAD800D74D66 /* BluetoothPeripheralsViewController.swift */; };
		F8297F4F238DCAD800D74D66 /* BluetoothPeripheralNavigationController.swift in Sources */ = {isa = PBXBuildFile; fileRef = F8297F4C238DCAD800D74D66 /* BluetoothPeripheralNavigationController.swift */; };
		F8297F52238ECA3200D74D66 /* BluetoothPeripheralViewController.swift in Sources */ = {isa = PBXBuildFile; fileRef = F8297F51238ECA3200D74D66 /* BluetoothPeripheralViewController.swift */; };
		F8297F56238ED07700D74D66 /* BluetoothPeripheralManager.swift in Sources */ = {isa = PBXBuildFile; fileRef = F8297F55238ED07700D74D66 /* BluetoothPeripheralManager.swift */; };
		F8297F59238EE14E00D74D66 /* TextsBluetoothPeripheralsView.swift in Sources */ = {isa = PBXBuildFile; fileRef = F8297F57238EE14E00D74D66 /* TextsBluetoothPeripheralsView.swift */; };
		F8297F5A238EE14E00D74D66 /* TextsBluetoothPeripheralView.swift in Sources */ = {isa = PBXBuildFile; fileRef = F8297F58238EE14E00D74D66 /* TextsBluetoothPeripheralView.swift */; };
		F83098FE23AD3F84005741DF /* UITabBarController.swift in Sources */ = {isa = PBXBuildFile; fileRef = F83098FD23AD3F84005741DF /* UITabBarController.swift */; };
		F830990523B94ED7005741DF /* TimeScheduleViewController.swift in Sources */ = {isa = PBXBuildFile; fileRef = F830990423B94ED7005741DF /* TimeScheduleViewController.swift */; };
		F830991C23C2909E005741DF /* Watlaa+CoreDataClass.swift in Sources */ = {isa = PBXBuildFile; fileRef = F830991A23C2909E005741DF /* Watlaa+CoreDataClass.swift */; };
		F830991D23C2909E005741DF /* Watlaa+CoreDataProperties.swift in Sources */ = {isa = PBXBuildFile; fileRef = F830991B23C2909E005741DF /* Watlaa+CoreDataProperties.swift */; };
		F830992023C291E2005741DF /* WatlaaBluetoothTransmitter.swift in Sources */ = {isa = PBXBuildFile; fileRef = F830991F23C291E2005741DF /* WatlaaBluetoothTransmitter.swift */; };
		F830992323C291EE005741DF /* Watlaa+BluetoothPeripheral.swift in Sources */ = {isa = PBXBuildFile; fileRef = F830992223C291EE005741DF /* Watlaa+BluetoothPeripheral.swift */; };
		F830992823C32A13005741DF /* TextsWatlaaView.swift in Sources */ = {isa = PBXBuildFile; fileRef = F830992723C32A13005741DF /* TextsWatlaaView.swift */; };
		F830992A23C32A98005741DF /* WatlaaView.strings in Resources */ = {isa = PBXBuildFile; fileRef = F830992923C32A98005741DF /* WatlaaView.strings */; };
		F830993023C928E0005741DF /* WatlaaBluetoothTransmitterDelegate.swift in Sources */ = {isa = PBXBuildFile; fileRef = F830992F23C928E0005741DF /* WatlaaBluetoothTransmitterDelegate.swift */; };
		F856CE5B22EDC8E50083E436 /* ConstantsBluetoothPairing.swift in Sources */ = {isa = PBXBuildFile; fileRef = F856CE5A22EDC8E50083E436 /* ConstantsBluetoothPairing.swift */; };
		F85DC2ED21CFE2F500B9F74A /* BgReading+CoreDataProperties.swift in Sources */ = {isa = PBXBuildFile; fileRef = F85DC2E721CFE2F500B9F74A /* BgReading+CoreDataProperties.swift */; };
		F85DC2EF21CFE2F500B9F74A /* Sensor+CoreDataProperties.swift in Sources */ = {isa = PBXBuildFile; fileRef = F85DC2E921CFE2F500B9F74A /* Sensor+CoreDataProperties.swift */; };
		F85DC2F321CFE3D400B9F74A /* Calibration+CoreDataClass.swift in Sources */ = {isa = PBXBuildFile; fileRef = F85DC2F021CFE3D400B9F74A /* Calibration+CoreDataClass.swift */; };
		F85DC2F421CFE3D400B9F74A /* Sensor+CoreDataClass.swift in Sources */ = {isa = PBXBuildFile; fileRef = F85DC2F121CFE3D400B9F74A /* Sensor+CoreDataClass.swift */; };
		F85DC2F521CFE3D400B9F74A /* BgReading+CoreDataClass.swift in Sources */ = {isa = PBXBuildFile; fileRef = F85DC2F221CFE3D400B9F74A /* BgReading+CoreDataClass.swift */; };
		F867E2612252ADAB000FD265 /* Calibration+CoreDataProperties.swift in Sources */ = {isa = PBXBuildFile; fileRef = F867E25D2252ADAB000FD265 /* Calibration+CoreDataProperties.swift */; };
		F8691888239CEEFA0065B607 /* BluetoothPeripheralViewModel.swift in Sources */ = {isa = PBXBuildFile; fileRef = F8691887239CEEFA0065B607 /* BluetoothPeripheralViewModel.swift */; };
		F869188C23A044340065B607 /* TextsM5StackView.swift in Sources */ = {isa = PBXBuildFile; fileRef = F869188B23A044340065B607 /* TextsM5StackView.swift */; };
		F878FA7D2405B3CF00BC6DA6 /* BluetoothPeripheralManager+CGMBubbleTransmitterDelegate.swift in Sources */ = {isa = PBXBuildFile; fileRef = F878FA7C2405B3CF00BC6DA6 /* BluetoothPeripheralManager+CGMBubbleTransmitterDelegate.swift */; };
		F889CB6F236D84AC00A81068 /* M5StackView.strings in Resources */ = {isa = PBXBuildFile; fileRef = F889CB71236D84AC00A81068 /* M5StackView.strings */; };
		F890E07A247687AE008FB2EC /* URL.swift in Sources */ = {isa = PBXBuildFile; fileRef = F890E079247687AE008FB2EC /* URL.swift */; };
		F89467EE249EBBDD00F18424 /* LibreRawGlucoseWeb.swift in Sources */ = {isa = PBXBuildFile; fileRef = F89467ED249EBBDD00F18424 /* LibreRawGlucoseWeb.swift */; };
		F89467F0249FFF5900F18424 /* LibreRawGlucoseOOPGlucose.swift in Sources */ = {isa = PBXBuildFile; fileRef = F89467EF249FFF5900F18424 /* LibreRawGlucoseOOPGlucose.swift */; };
		F89467F2249FFF8700F18424 /* LibreRawGlucoseOOPA2List.swift in Sources */ = {isa = PBXBuildFile; fileRef = F89467F1249FFF8700F18424 /* LibreRawGlucoseOOPA2List.swift */; };
		F89467F4249FFFA700F18424 /* LibreRawGlucoseOOPA2Cotent.swift in Sources */ = {isa = PBXBuildFile; fileRef = F89467F3249FFFA700F18424 /* LibreRawGlucoseOOPA2Cotent.swift */; };
		F89467F824A7C94C00F18424 /* LibreHistoricGlucoseA2.swift in Sources */ = {isa = PBXBuildFile; fileRef = F89467F724A7C94C00F18424 /* LibreHistoricGlucoseA2.swift */; };
		F897AAF92200F2D200CDDD10 /* CBPeripheralState.swift in Sources */ = {isa = PBXBuildFile; fileRef = F897AAF82200F2D200CDDD10 /* CBPeripheralState.swift */; };
		F897AAFB2201018800CDDD10 /* String.swift in Sources */ = {isa = PBXBuildFile; fileRef = F897AAFA2201018800CDDD10 /* String.swift */; };
		F897E24B23FC86CF0075E0E8 /* CGMG5TransmitterDelegate.swift in Sources */ = {isa = PBXBuildFile; fileRef = F897E24A23FC86CF0075E0E8 /* CGMG5TransmitterDelegate.swift */; };
		F897E25023FC871C0075E0E8 /* BluetoothPeripheralManager+CGMG5TransmitterDelegate.swift in Sources */ = {isa = PBXBuildFile; fileRef = F897E24C23FC871C0075E0E8 /* BluetoothPeripheralManager+CGMG5TransmitterDelegate.swift */; };
		F897E25123FC871C0075E0E8 /* BluetoothPeripheralManager+M5StackBluetoothTransmitterDelegate.swift in Sources */ = {isa = PBXBuildFile; fileRef = F897E24D23FC871C0075E0E8 /* BluetoothPeripheralManager+M5StackBluetoothTransmitterDelegate.swift */; };
		F897E25223FC871C0075E0E8 /* BluetoothPeripheralManager+BluetoothTransmitterDelegate.swift in Sources */ = {isa = PBXBuildFile; fileRef = F897E24E23FC871C0075E0E8 /* BluetoothPeripheralManager+BluetoothTransmitterDelegate.swift */; };
		F897E25323FC871C0075E0E8 /* BluetoothPeripheralManager+WatlaaBluetoothTransmitterDelegate.swift in Sources */ = {isa = PBXBuildFile; fileRef = F897E24F23FC871C0075E0E8 /* BluetoothPeripheralManager+WatlaaBluetoothTransmitterDelegate.swift */; };
		F898EDEA233F53BF00BFB79B /* UIButton.swift in Sources */ = {isa = PBXBuildFile; fileRef = F898EDE9233F53BF00BFB79B /* UIButton.swift */; };
		F898EDEC233F549100BFB79B /* UIBarButtonItem.swift in Sources */ = {isa = PBXBuildFile; fileRef = F898EDEB233F549100BFB79B /* UIBarButtonItem.swift */; };
		F898EDF2234A8A0500BFB79B /* UInt8.swift in Sources */ = {isa = PBXBuildFile; fileRef = F898EDF1234A8A0500BFB79B /* UInt8.swift */; };
		F898EDF4234A8A3200BFB79B /* UInt16.swift in Sources */ = {isa = PBXBuildFile; fileRef = F898EDF3234A8A3200BFB79B /* UInt16.swift */; };
		F898EDF6234A8A5700BFB79B /* UInt32.swift in Sources */ = {isa = PBXBuildFile; fileRef = F898EDF5234A8A5700BFB79B /* UInt32.swift */; };
		F8A1584D22ECA445007F5B5D /* SettingsViewDevelopmentSettingsViewModel.swift in Sources */ = {isa = PBXBuildFile; fileRef = F8A1584C22ECA445007F5B5D /* SettingsViewDevelopmentSettingsViewModel.swift */; };
		F8A1584F22ECB281007F5B5D /* SettingsViewInfoViewModel.swift in Sources */ = {isa = PBXBuildFile; fileRef = F8A1584E22ECB281007F5B5D /* SettingsViewInfoViewModel.swift */; };
		F8A1585122EDB597007F5B5D /* ConstantsBGGraphBuilder.swift in Sources */ = {isa = PBXBuildFile; fileRef = F8A1585022EDB597007F5B5D /* ConstantsBGGraphBuilder.swift */; };
		F8A1585322EDB602007F5B5D /* ConstantsBloodGlucose.swift in Sources */ = {isa = PBXBuildFile; fileRef = F8A1585222EDB602007F5B5D /* ConstantsBloodGlucose.swift */; };
		F8A1585522EDB706007F5B5D /* ConstantsCalibrationAlgorithms.swift in Sources */ = {isa = PBXBuildFile; fileRef = F8A1585422EDB706007F5B5D /* ConstantsCalibrationAlgorithms.swift */; };
		F8A1585722EDB754007F5B5D /* ConstantsCoreData.swift in Sources */ = {isa = PBXBuildFile; fileRef = F8A1585622EDB754007F5B5D /* ConstantsCoreData.swift */; };
		F8A1585922EDB7C6007F5B5D /* ConstantsDefaultAlertLevels.swift in Sources */ = {isa = PBXBuildFile; fileRef = F8A1585822EDB7C6007F5B5D /* ConstantsDefaultAlertLevels.swift */; };
		F8A1585B22EDB7EA007F5B5D /* ConstantsDexcomG5.swift in Sources */ = {isa = PBXBuildFile; fileRef = F8A1585A22EDB7EA007F5B5D /* ConstantsDexcomG5.swift */; };
		F8A1585F22EDB81E007F5B5D /* ConstantsLog.swift in Sources */ = {isa = PBXBuildFile; fileRef = F8A1585E22EDB81E007F5B5D /* ConstantsLog.swift */; };
		F8A1586122EDB844007F5B5D /* ConstantsNotifications.swift in Sources */ = {isa = PBXBuildFile; fileRef = F8A1586022EDB844007F5B5D /* ConstantsNotifications.swift */; };
		F8A1586322EDB86E007F5B5D /* ConstantsSounds.swift in Sources */ = {isa = PBXBuildFile; fileRef = F8A1586222EDB86E007F5B5D /* ConstantsSounds.swift */; };
		F8A1586522EDB89D007F5B5D /* ConstantsDefaultAlertTypeSettings.swift in Sources */ = {isa = PBXBuildFile; fileRef = F8A1586422EDB89D007F5B5D /* ConstantsDefaultAlertTypeSettings.swift */; };
		F8A1586722EDB8BF007F5B5D /* ConstantsHomeView.swift in Sources */ = {isa = PBXBuildFile; fileRef = F8A1586622EDB8BF007F5B5D /* ConstantsHomeView.swift */; };
		F8A1586B22EDB967007F5B5D /* ConstantsMaster.swift in Sources */ = {isa = PBXBuildFile; fileRef = F8A1586A22EDB967007F5B5D /* ConstantsMaster.swift */; };
		F8A1586D22EDB9BE007F5B5D /* ConstantsDexcomFollower.swift in Sources */ = {isa = PBXBuildFile; fileRef = F8A1586C22EDB9BE007F5B5D /* ConstantsDexcomFollower.swift */; };
		F8A1586F22EDC7EE007F5B5D /* ConstantsSuspensionPrevention.swift in Sources */ = {isa = PBXBuildFile; fileRef = F8A1586E22EDC7EE007F5B5D /* ConstantsSuspensionPrevention.swift */; };
		F8A1587122EDC865007F5B5D /* ConstantsSpeakReadingLanguages.swift in Sources */ = {isa = PBXBuildFile; fileRef = F8A1587022EDC865007F5B5D /* ConstantsSpeakReadingLanguages.swift */; };
		F8A1587322EDC893007F5B5D /* ConstantsDexcomShare.swift in Sources */ = {isa = PBXBuildFile; fileRef = F8A1587222EDC893007F5B5D /* ConstantsDexcomShare.swift */; };
		F8A389C823203E3E0010F405 /* ConstantsM5Stack.swift in Sources */ = {isa = PBXBuildFile; fileRef = F8A389C723203E3E0010F405 /* ConstantsM5Stack.swift */; };
		F8A389CF232AE2EA0010F405 /* M5StackSettingsViewController.swift in Sources */ = {isa = PBXBuildFile; fileRef = F8A389CE232AE2E90010F405 /* M5StackSettingsViewController.swift */; };
		F8A389E7232ECE7E0010F405 /* SettingsViewUtilities.swift in Sources */ = {isa = PBXBuildFile; fileRef = F8A389E6232ECE7E0010F405 /* SettingsViewUtilities.swift */; };
		F8A389EB233175A10010F405 /* SettingsViewM5StackSettingsViewModel.swift in Sources */ = {isa = PBXBuildFile; fileRef = F8A389EA233175A10010F405 /* SettingsViewM5StackSettingsViewModel.swift */; };
		F8A389ED23342EB10010F405 /* ConstantsNightScout.swift in Sources */ = {isa = PBXBuildFile; fileRef = F8A389EC23342EB10010F405 /* ConstantsNightScout.swift */; };
		F8A54AAD22D6859200934E7A /* SlopeParameters.swift in Sources */ = {isa = PBXBuildFile; fileRef = F8A54AAC22D6859200934E7A /* SlopeParameters.swift */; };
		F8A54AAF22D686CD00934E7A /* NightScoutBgReading.swift in Sources */ = {isa = PBXBuildFile; fileRef = F8A54AAE22D686CD00934E7A /* NightScoutBgReading.swift */; };
		F8AC425E21ADEBD60078C348 /* AppDelegate.swift in Sources */ = {isa = PBXBuildFile; fileRef = F8AC425D21ADEBD60078C348 /* AppDelegate.swift */; };
		F8AC426021ADEBD60078C348 /* RootViewController.swift in Sources */ = {isa = PBXBuildFile; fileRef = F8AC425F21ADEBD60078C348 /* RootViewController.swift */; };
		F8AC426521ADEBD60078C348 /* Main.storyboard in Resources */ = {isa = PBXBuildFile; fileRef = F8AC426321ADEBD60078C348 /* Main.storyboard */; };
		F8AC426721ADEBD70078C348 /* Assets.xcassets in Resources */ = {isa = PBXBuildFile; fileRef = F8AC426621ADEBD70078C348 /* Assets.xcassets */; };
		F8AC426A21ADEBD70078C348 /* LaunchScreen.storyboard in Resources */ = {isa = PBXBuildFile; fileRef = F8AC426821ADEBD70078C348 /* LaunchScreen.storyboard */; };
		F8AC42A121B31F170078C348 /* xdrip.xcdatamodeld in Sources */ = {isa = PBXBuildFile; fileRef = F8AC429F21B31F160078C348 /* xdrip.xcdatamodeld */; };
		F8AF36152455C6F700B5977B /* ConstantsTrace.swift in Sources */ = {isa = PBXBuildFile; fileRef = F8AF36142455C6F700B5977B /* ConstantsTrace.swift */; };
		F8AF361B245D93EE00B5977B /* Int16.swift in Sources */ = {isa = PBXBuildFile; fileRef = F8AF361A245D93ED00B5977B /* Int16.swift */; };
		F8B3A783225D37F2004BA588 /* TextsNightScoutTestResult.swift in Sources */ = {isa = PBXBuildFile; fileRef = F8B3A782225D37F2004BA588 /* TextsNightScoutTestResult.swift */; };
		F8B3A786225D4473004BA588 /* NightScoutTestResult.strings in Resources */ = {isa = PBXBuildFile; fileRef = F8B3A788225D4473004BA588 /* NightScoutTestResult.strings */; };
		F8B3A78B225D473D004BA588 /* UIAlertController.swift in Sources */ = {isa = PBXBuildFile; fileRef = F8B3A78A225D473D004BA588 /* UIAlertController.swift */; };
		F8B3A78E22622954004BA588 /* AlertType+CoreDataClass.swift in Sources */ = {isa = PBXBuildFile; fileRef = F8B3A78C22622953004BA588 /* AlertType+CoreDataClass.swift */; };
		F8B3A79522635A25004BA588 /* AlertType+CoreDataProperties.swift in Sources */ = {isa = PBXBuildFile; fileRef = F8B3A79022635A25004BA588 /* AlertType+CoreDataProperties.swift */; };
		F8B3A79622635A25004BA588 /* AlertEntry+CoreDataClass.swift in Sources */ = {isa = PBXBuildFile; fileRef = F8B3A79122635A25004BA588 /* AlertEntry+CoreDataClass.swift */; };
		F8B3A79722635A25004BA588 /* AlertEntry+CoreDataProperties.swift in Sources */ = {isa = PBXBuildFile; fileRef = F8B3A79222635A25004BA588 /* AlertEntry+CoreDataProperties.swift */; };
		F8B3A7B2226A0878004BA588 /* TextsAlerts.swift in Sources */ = {isa = PBXBuildFile; fileRef = F8B3A7B1226A0878004BA588 /* TextsAlerts.swift */; };
		F8B3A7B5226A0A71004BA588 /* Alerts.strings in Resources */ = {isa = PBXBuildFile; fileRef = F8B3A7B3226A0A71004BA588 /* Alerts.strings */; };
		F8B3A7C6226CC0B7004BA588 /* shortlow2.mp3 in Resources */ = {isa = PBXBuildFile; fileRef = F8B3A7B8226CC0B7004BA588 /* shortlow2.mp3 */; };
		F8B3A7C7226CC0B7004BA588 /* shortlow3.mp3 in Resources */ = {isa = PBXBuildFile; fileRef = F8B3A7B9226CC0B7004BA588 /* shortlow3.mp3 */; };
		F8B3A7C8226CC0B7004BA588 /* bruteforce.mp3 in Resources */ = {isa = PBXBuildFile; fileRef = F8B3A7BA226CC0B7004BA588 /* bruteforce.mp3 */; };
		F8B3A7C9226CC0B7004BA588 /* modern2.mp3 in Resources */ = {isa = PBXBuildFile; fileRef = F8B3A7BB226CC0B7004BA588 /* modern2.mp3 */; };
		F8B3A7CA226CC0B7004BA588 /* shortlow1.mp3 in Resources */ = {isa = PBXBuildFile; fileRef = F8B3A7BC226CC0B7004BA588 /* shortlow1.mp3 */; };
		F8B3A7CB226CC0B7004BA588 /* shortlow4.mp3 in Resources */ = {isa = PBXBuildFile; fileRef = F8B3A7BD226CC0B7004BA588 /* shortlow4.mp3 */; };
		F8B3A7CC226CC0B7004BA588 /* shorthigh1.mp3 in Resources */ = {isa = PBXBuildFile; fileRef = F8B3A7BE226CC0B7004BA588 /* shorthigh1.mp3 */; };
		F8B3A7CD226CC0B7004BA588 /* shorthigh3.mp3 in Resources */ = {isa = PBXBuildFile; fileRef = F8B3A7BF226CC0B7004BA588 /* shorthigh3.mp3 */; };
		F8B3A7CE226CC0B7004BA588 /* shorthigh2.mp3 in Resources */ = {isa = PBXBuildFile; fileRef = F8B3A7C0226CC0B7004BA588 /* shorthigh2.mp3 */; };
		F8B3A7CF226CC0B7004BA588 /* shorthigh4.mp3 in Resources */ = {isa = PBXBuildFile; fileRef = F8B3A7C1226CC0B7004BA588 /* shorthigh4.mp3 */; };
		F8B3A7D0226CC0B7004BA588 /* modernalarm.mp3 in Resources */ = {isa = PBXBuildFile; fileRef = F8B3A7C2226CC0B7004BA588 /* modernalarm.mp3 */; };
		F8B3A7D1226CC0B7004BA588 /* betterwakeup.mp3 in Resources */ = {isa = PBXBuildFile; fileRef = F8B3A7C3226CC0B7004BA588 /* betterwakeup.mp3 */; };
		F8B3A7D2226CC0B7004BA588 /* spaceship.mp3 in Resources */ = {isa = PBXBuildFile; fileRef = F8B3A7C4226CC0B7004BA588 /* spaceship.mp3 */; };
		F8B3A7D3226CC0B7004BA588 /* xdripalert.aif in Resources */ = {isa = PBXBuildFile; fileRef = F8B3A7C5226CC0B7004BA588 /* xdripalert.aif */; };
		F8B3A7DF226E48C1004BA588 /* SoundPlayer.swift in Sources */ = {isa = PBXBuildFile; fileRef = F8B3A7DE226E48C1004BA588 /* SoundPlayer.swift */; };
		F8B3A7FA2278E0E8004BA588 /* SettingsViewModelProtocol.swift in Sources */ = {isa = PBXBuildFile; fileRef = F8B3A7F22278E0E7004BA588 /* SettingsViewModelProtocol.swift */; };
		F8B3A808227A2933004BA588 /* SettingsSelectedRowAction.swift in Sources */ = {isa = PBXBuildFile; fileRef = F8B3A807227A2933004BA588 /* SettingsSelectedRowAction.swift */; };
		F8B3A80A227A3D11004BA588 /* TextsAlertTypeSettings.swift in Sources */ = {isa = PBXBuildFile; fileRef = F8B3A809227A3D11004BA588 /* TextsAlertTypeSettings.swift */; };
		F8B3A80D227A3E98004BA588 /* AlertTypesSettingsView.strings in Resources */ = {isa = PBXBuildFile; fileRef = F8B3A80B227A3E97004BA588 /* AlertTypesSettingsView.strings */; };
		F8B3A81B227DEC92004BA588 /* SensorsAccessor.swift in Sources */ = {isa = PBXBuildFile; fileRef = F8B3A815227DEC91004BA588 /* SensorsAccessor.swift */; };
		F8B3A81C227DEC92004BA588 /* AlertEntriesAccessor.swift in Sources */ = {isa = PBXBuildFile; fileRef = F8B3A816227DEC91004BA588 /* AlertEntriesAccessor.swift */; };
		F8B3A81D227DEC92004BA588 /* CalibrationsAccessor.swift in Sources */ = {isa = PBXBuildFile; fileRef = F8B3A817227DEC91004BA588 /* CalibrationsAccessor.swift */; };
		F8B3A81E227DEC92004BA588 /* BgReadingsAccessor.swift in Sources */ = {isa = PBXBuildFile; fileRef = F8B3A818227DEC92004BA588 /* BgReadingsAccessor.swift */; };
		F8B3A81F227DEC92004BA588 /* README.md in Resources */ = {isa = PBXBuildFile; fileRef = F8B3A819227DEC92004BA588 /* README.md */; };
		F8B3A820227DEC92004BA588 /* AlertTypesAccessor.swift in Sources */ = {isa = PBXBuildFile; fileRef = F8B3A81A227DEC92004BA588 /* AlertTypesAccessor.swift */; };
		F8B3A82D227F07D6004BA588 /* SettingsNavigationController.swift in Sources */ = {isa = PBXBuildFile; fileRef = F8B3A82C227F07D6004BA588 /* SettingsNavigationController.swift */; };
		F8B3A830227F085A004BA588 /* SettingsTableViewCell.swift in Sources */ = {isa = PBXBuildFile; fileRef = F8B3A82F227F085A004BA588 /* SettingsTableViewCell.swift */; };
		F8B3A834227F08AC004BA588 /* PickerViewData.swift in Sources */ = {isa = PBXBuildFile; fileRef = F8B3A832227F08AC004BA588 /* PickerViewData.swift */; };
		F8B3A835227F08AC004BA588 /* PickerViewController.swift in Sources */ = {isa = PBXBuildFile; fileRef = F8B3A833227F08AC004BA588 /* PickerViewController.swift */; };
		F8B3A844227F090E004BA588 /* SettingsViewAlertSettingsViewModel.swift in Sources */ = {isa = PBXBuildFile; fileRef = F8B3A838227F090D004BA588 /* SettingsViewAlertSettingsViewModel.swift */; };
		F8B3A845227F090E004BA588 /* SettingsViewDexcomSettingsViewModel.swift in Sources */ = {isa = PBXBuildFile; fileRef = F8B3A839227F090D004BA588 /* SettingsViewDexcomSettingsViewModel.swift */; };
		F8B3A847227F090E004BA588 /* SettingsViewNightScoutSettingsViewModel.swift in Sources */ = {isa = PBXBuildFile; fileRef = F8B3A83B227F090D004BA588 /* SettingsViewNightScoutSettingsViewModel.swift */; };
		F8B3A848227F090E004BA588 /* SettingsViewHealthKitSettingsViewModel.swift in Sources */ = {isa = PBXBuildFile; fileRef = F8B3A83C227F090D004BA588 /* SettingsViewHealthKitSettingsViewModel.swift */; };
		F8B3A849227F090E004BA588 /* SettingsViewSpeakSettingsViewModel.swift in Sources */ = {isa = PBXBuildFile; fileRef = F8B3A83D227F090D004BA588 /* SettingsViewSpeakSettingsViewModel.swift */; };
		F8B3A84A227F090E004BA588 /* SettingsViewGeneralSettingsViewModel.swift in Sources */ = {isa = PBXBuildFile; fileRef = F8B3A83E227F090D004BA588 /* SettingsViewGeneralSettingsViewModel.swift */; };
		F8B3A84C227F090E004BA588 /* SettingsViewController.swift in Sources */ = {isa = PBXBuildFile; fileRef = F8B3A841227F090D004BA588 /* SettingsViewController.swift */; };
		F8B3A850227F26F8004BA588 /* AlertTypesSettingsViewController.swift in Sources */ = {isa = PBXBuildFile; fileRef = F8B3A84F227F26F8004BA588 /* AlertTypesSettingsViewController.swift */; };
		F8B3A853227F2743004BA588 /* AlertsSettingsViewController.swift in Sources */ = {isa = PBXBuildFile; fileRef = F8B3A852227F2743004BA588 /* AlertsSettingsViewController.swift */; };
		F8B3A856227F28DC004BA588 /* AlertTypeSettingsViewController.swift in Sources */ = {isa = PBXBuildFile; fileRef = F8B3A855227F28DC004BA588 /* AlertTypeSettingsViewController.swift */; };
		F8B3A858227F6971004BA588 /* UISwitch.swift in Sources */ = {isa = PBXBuildFile; fileRef = F8B3A857227F6971004BA588 /* UISwitch.swift */; };
		F8B3A85B2280CCD1004BA588 /* AlertSettingsViewController.swift in Sources */ = {isa = PBXBuildFile; fileRef = F8B3A85A2280CCD1004BA588 /* AlertSettingsViewController.swift */; };
		F8B3A85D22821BB6004BA588 /* Int.swift in Sources */ = {isa = PBXBuildFile; fileRef = F8B3A85C22821BB6004BA588 /* Int.swift */; };
		F8B48A9422B2A705009BCC01 /* TextsSpeakReading.swift in Sources */ = {isa = PBXBuildFile; fileRef = F8B48A9322B2A705009BCC01 /* TextsSpeakReading.swift */; };
		F8B48A9C22B2FA66009BCC01 /* SpeakReading.strings in Resources */ = {isa = PBXBuildFile; fileRef = F8B48A9A22B2FA66009BCC01 /* SpeakReading.strings */; };
		F8B48AA022B2FA7B009BCC01 /* HomeView.strings in Resources */ = {isa = PBXBuildFile; fileRef = F8B48A9E22B2FA7B009BCC01 /* HomeView.strings */; };
		F8B48AA422B2FA9B009BCC01 /* CalibrationRequest.strings in Resources */ = {isa = PBXBuildFile; fileRef = F8B48AA222B2FA9A009BCC01 /* CalibrationRequest.strings */; };
		F8BDD4242218790E006EAB84 /* UserDefaults.swift in Sources */ = {isa = PBXBuildFile; fileRef = F8BDD4232218790E006EAB84 /* UserDefaults.swift */; };
		F8BDD438221A0349006EAB84 /* Localizable.strings in Resources */ = {isa = PBXBuildFile; fileRef = F8BDD436221A0349006EAB84 /* Localizable.strings */; };
		F8BDD43F221B5BAF006EAB84 /* TextsErrorMessages.swift in Sources */ = {isa = PBXBuildFile; fileRef = F8BDD43E221B5BAF006EAB84 /* TextsErrorMessages.swift */; };
		F8BDD442221C9D0D006EAB84 /* Common.strings in Resources */ = {isa = PBXBuildFile; fileRef = F8BDD444221C9D0D006EAB84 /* Common.strings */; };
		F8BDD448221C9D70006EAB84 /* ErrorMessages.strings in Resources */ = {isa = PBXBuildFile; fileRef = F8BDD44A221C9D70006EAB84 /* ErrorMessages.strings */; };
		F8BDD450221CAA64006EAB84 /* TextsCommon.swift in Sources */ = {isa = PBXBuildFile; fileRef = F8BDD44F221CAA64006EAB84 /* TextsCommon.swift */; };
		F8BDD452221DEAB2006EAB84 /* TextsSettingsView.swift in Sources */ = {isa = PBXBuildFile; fileRef = F8BDD451221DEAB1006EAB84 /* TextsSettingsView.swift */; };
		F8BDD455221DEF22006EAB84 /* SettingsViews.strings in Resources */ = {isa = PBXBuildFile; fileRef = F8BDD457221DEF22006EAB84 /* SettingsViews.strings */; };
		F8BECB02235CE3E20060DAE1 /* BloodGlucoseChartView.swift in Sources */ = {isa = PBXBuildFile; fileRef = F8BECB01235CE3E20060DAE1 /* BloodGlucoseChartView.swift */; };
		F8BECB05235CE5D80060DAE1 /* GlucoseChartManager.swift in Sources */ = {isa = PBXBuildFile; fileRef = F8BECB04235CE5D80060DAE1 /* GlucoseChartManager.swift */; };
		F8BECB12235CEA9B0060DAE1 /* TimeInterval.swift in Sources */ = {isa = PBXBuildFile; fileRef = F8BECB11235CEA9B0060DAE1 /* TimeInterval.swift */; };
		F8C5EBE722F38F0E00563B5F /* Trace.swift in Sources */ = {isa = PBXBuildFile; fileRef = F8C5EBE622F38F0E00563B5F /* Trace.swift */; };
		F8C9784D2428052E00A09483 /* CGMSensorType.swift in Sources */ = {isa = PBXBuildFile; fileRef = F8C9784C2428052D00A09483 /* CGMSensorType.swift */; };
		F8C97850242A9FD500A09483 /* MiaoMiaoBluetoothPeripheralViewModel.swift in Sources */ = {isa = PBXBuildFile; fileRef = F8C9784F242A9FD500A09483 /* MiaoMiaoBluetoothPeripheralViewModel.swift */; };
		F8C97853242AA70D00A09483 /* MiaoMiao+CoreDataClass.swift in Sources */ = {isa = PBXBuildFile; fileRef = F8C97851242AA70C00A09483 /* MiaoMiao+CoreDataClass.swift */; };
		F8C97854242AA70D00A09483 /* MiaoMiao+CoreDataProperties.swift in Sources */ = {isa = PBXBuildFile; fileRef = F8C97852242AA70C00A09483 /* MiaoMiao+CoreDataProperties.swift */; };
		F8C97856242AA86B00A09483 /* CGMMiaoMiaoTransmitterDelegate.swift in Sources */ = {isa = PBXBuildFile; fileRef = F8C97855242AA86B00A09483 /* CGMMiaoMiaoTransmitterDelegate.swift */; };
		F8C97859242AAE7B00A09483 /* MiaoMiao+BluetoothPeripheral.swift in Sources */ = {isa = PBXBuildFile; fileRef = F8C97858242AAE7A00A09483 /* MiaoMiao+BluetoothPeripheral.swift */; };
		F8C9785B242ABD9800A09483 /* BluetoothPeripheralManager+CGMMiaoMiaoTransmitterDelegate.swift in Sources */ = {isa = PBXBuildFile; fileRef = F8C9785A242ABD9800A09483 /* BluetoothPeripheralManager+CGMMiaoMiaoTransmitterDelegate.swift */; };
		F8DF765323E34F4500063910 /* DexcomG5+CoreDataClass.swift in Sources */ = {isa = PBXBuildFile; fileRef = F8DF765223E34F4500063910 /* DexcomG5+CoreDataClass.swift */; };
		F8DF765523E34FD500063910 /* DexcomG5+CoreDataProperties.swift in Sources */ = {isa = PBXBuildFile; fileRef = F8DF765423E34FD500063910 /* DexcomG5+CoreDataProperties.swift */; };
		F8DF765C23E350B100063910 /* DexcomG5+BluetoothPeripheral.swift in Sources */ = {isa = PBXBuildFile; fileRef = F8DF765B23E350B100063910 /* DexcomG5+BluetoothPeripheral.swift */; };
		F8DF766023E38FC100063910 /* BLEPeripheral+CoreDataClass.swift in Sources */ = {isa = PBXBuildFile; fileRef = F8DF765F23E38FC100063910 /* BLEPeripheral+CoreDataClass.swift */; };
		F8DF766223E390D100063910 /* BLEPeripheral+CoreDataProperties.swift in Sources */ = {isa = PBXBuildFile; fileRef = F8DF766123E390D100063910 /* BLEPeripheral+CoreDataProperties.swift */; };
		F8DF766423E781C100063910 /* BLEPeripheralAccessor.swift in Sources */ = {isa = PBXBuildFile; fileRef = F8DF766323E781C100063910 /* BLEPeripheralAccessor.swift */; };
		F8DF766D23ED9B0900063910 /* DexcomG5BluetoothPeripheralViewModel.swift in Sources */ = {isa = PBXBuildFile; fileRef = F8DF766C23ED9B0900063910 /* DexcomG5BluetoothPeripheralViewModel.swift */; };
		F8E3A2A323D4E7E200E5E98A /* Default-568h@2x.png in Resources */ = {isa = PBXBuildFile; fileRef = F8E3A2A223D4E7E200E5E98A /* Default-568h@2x.png */; };
		F8E3A2A523D78FBD00E5E98A /* SettingsViewAppleWatchSettingsViewModel.swift in Sources */ = {isa = PBXBuildFile; fileRef = F8E3A2A423D78FBD00E5E98A /* SettingsViewAppleWatchSettingsViewModel.swift */; };
		F8E3A2A923D906C200E5E98A /* WatchManager.swift in Sources */ = {isa = PBXBuildFile; fileRef = F8E3A2A823D906C200E5E98A /* WatchManager.swift */; };
		F8E3A2AB23DA520B00E5E98A /* ConstantsWatch.swift in Sources */ = {isa = PBXBuildFile; fileRef = F8E3A2AA23DA520B00E5E98A /* ConstantsWatch.swift */; };
		F8E3C3AB21FE17B700907A04 /* StringProtocol.swift in Sources */ = {isa = PBXBuildFile; fileRef = F8E3C3AA21FE17B700907A04 /* StringProtocol.swift */; };
		F8E3C3AD21FE551C00907A04 /* DexcomCalibrator.swift in Sources */ = {isa = PBXBuildFile; fileRef = F8E3C3AC21FE551C00907A04 /* DexcomCalibrator.swift */; };
		F8E51D5D2448D8B5001C9E5A /* LoopManager.swift in Sources */ = {isa = PBXBuildFile; fileRef = F8E51D5C2448D8B5001C9E5A /* LoopManager.swift */; };
		F8E51D5F2448E2E8001C9E5A /* ConstantsShareWithLoop.swift in Sources */ = {isa = PBXBuildFile; fileRef = F8E51D5E2448E2E8001C9E5A /* ConstantsShareWithLoop.swift */; };
		F8E51D612448E695001C9E5A /* Bundle.swift in Sources */ = {isa = PBXBuildFile; fileRef = F8E51D602448E695001C9E5A /* Bundle.swift */; };
		F8E51D63244B3386001C9E5A /* MiaoMiaoResponseType.swift in Sources */ = {isa = PBXBuildFile; fileRef = F8E51D62244B3386001C9E5A /* MiaoMiaoResponseType.swift */; };
		F8E51D65244BA790001C9E5A /* WatlaaBluetoothPeripheralViewModel.swift in Sources */ = {isa = PBXBuildFile; fileRef = F8E51D64244BA790001C9E5A /* WatlaaBluetoothPeripheralViewModel.swift */; };
		F8E51D67244BAE0E001C9E5A /* WatlaaBluetoothTransmitterMaster+CGMTransmitter.swift in Sources */ = {isa = PBXBuildFile; fileRef = F8E51D66244BAE0E001C9E5A /* WatlaaBluetoothTransmitterMaster+CGMTransmitter.swift */; };
		F8E51D6924549E2C001C9E5A /* SettingsViewTraceSettingsViewModel.swift in Sources */ = {isa = PBXBuildFile; fileRef = F8E51D6824549E2C001C9E5A /* SettingsViewTraceSettingsViewModel.swift */; };
		F8EA6C8221B723BC0082976B /* Date.swift in Sources */ = {isa = PBXBuildFile; fileRef = F8EA6C8121B723BC0082976B /* Date.swift */; };
		F8EA6CA921BBE3010082976B /* UniqueId.swift in Sources */ = {isa = PBXBuildFile; fileRef = F8EA6CA821BBE3010082976B /* UniqueId.swift */; };
		F8EEDD5422FF685400D2D610 /* NSMutableURLRequest.swift in Sources */ = {isa = PBXBuildFile; fileRef = F8EEDD5322FF685400D2D610 /* NSMutableURLRequest.swift */; };
		F8EEDD552300136F00D2D610 /* DexcomShareTestResult.strings in Resources */ = {isa = PBXBuildFile; fileRef = F8EEDD572300136F00D2D610 /* DexcomShareTestResult.strings */; };
		F8EEDD6423020FAD00D2D610 /* NoCalibrator.swift in Sources */ = {isa = PBXBuildFile; fileRef = F8EEDD6323020FAD00D2D610 /* NoCalibrator.swift */; };
		F8F971B623A5914D00C3F17D /* M5Stack+BluetoothPeripheral.swift in Sources */ = {isa = PBXBuildFile; fileRef = F8F971B123A5914C00C3F17D /* M5Stack+BluetoothPeripheral.swift */; };
		F8F971B723A5914D00C3F17D /* BluetoothPeripheralType.swift in Sources */ = {isa = PBXBuildFile; fileRef = F8F971B423A5914C00C3F17D /* BluetoothPeripheralType.swift */; };
		F8F971B823A5914D00C3F17D /* BluetoothPeripheral.swift in Sources */ = {isa = PBXBuildFile; fileRef = F8F971B523A5914C00C3F17D /* BluetoothPeripheral.swift */; };
		F8F9720223A5915900C3F17D /* CGMG6Transmitter.swift in Sources */ = {isa = PBXBuildFile; fileRef = F8F971BD23A5915900C3F17D /* CGMG6Transmitter.swift */; };
		F8F9720323A5915900C3F17D /* CGMG5Transmitter.swift in Sources */ = {isa = PBXBuildFile; fileRef = F8F971BF23A5915900C3F17D /* CGMG5Transmitter.swift */; };
		F8F9720423A5915900C3F17D /* TransmitterVersionTxMessage.swift in Sources */ = {isa = PBXBuildFile; fileRef = F8F971C123A5915900C3F17D /* TransmitterVersionTxMessage.swift */; };
		F8F9720523A5915900C3F17D /* TransmitterMessage.swift in Sources */ = {isa = PBXBuildFile; fileRef = F8F971C223A5915900C3F17D /* TransmitterMessage.swift */; };
		F8F9720623A5915900C3F17D /* AuthRequestTxMessage.swift in Sources */ = {isa = PBXBuildFile; fileRef = F8F971C323A5915900C3F17D /* AuthRequestTxMessage.swift */; };
		F8F9720723A5915900C3F17D /* AuthChallengeTxMessage.swift in Sources */ = {isa = PBXBuildFile; fileRef = F8F971C423A5915900C3F17D /* AuthChallengeTxMessage.swift */; };
		F8F9720823A5915900C3F17D /* BatteryStatusTxMessage.swift in Sources */ = {isa = PBXBuildFile; fileRef = F8F971C523A5915900C3F17D /* BatteryStatusTxMessage.swift */; };
		F8F9720923A5915900C3F17D /* AESCrypt.m in Sources */ = {isa = PBXBuildFile; fileRef = F8F971C623A5915900C3F17D /* AESCrypt.m */; };
		F8F9720A23A5915900C3F17D /* DexcomTransmitterOpCode.swift in Sources */ = {isa = PBXBuildFile; fileRef = F8F971C723A5915900C3F17D /* DexcomTransmitterOpCode.swift */; };
		F8F9720B23A5915900C3F17D /* SensorDataRxMessage.swift in Sources */ = {isa = PBXBuildFile; fileRef = F8F971C823A5915900C3F17D /* SensorDataRxMessage.swift */; };
		F8F9720C23A5915900C3F17D /* SensorDataTxMessage.swift in Sources */ = {isa = PBXBuildFile; fileRef = F8F971C923A5915900C3F17D /* SensorDataTxMessage.swift */; };
		F8F9720D23A5915900C3F17D /* ResetMessage.swift in Sources */ = {isa = PBXBuildFile; fileRef = F8F971CB23A5915900C3F17D /* ResetMessage.swift */; };
		F8F9720E23A5915900C3F17D /* AuthRequestRxMessage.swift in Sources */ = {isa = PBXBuildFile; fileRef = F8F971CC23A5915900C3F17D /* AuthRequestRxMessage.swift */; };
		F8F9720F23A5915900C3F17D /* NSData+CRC.swift in Sources */ = {isa = PBXBuildFile; fileRef = F8F971CD23A5915900C3F17D /* NSData+CRC.swift */; };
		F8F9721023A5915900C3F17D /* TransmitterVersionRxMessage.swift in Sources */ = {isa = PBXBuildFile; fileRef = F8F971CE23A5915900C3F17D /* TransmitterVersionRxMessage.swift */; };
		F8F9721123A5915900C3F17D /* KeepAliveTxMessage.swift in Sources */ = {isa = PBXBuildFile; fileRef = F8F971CF23A5915900C3F17D /* KeepAliveTxMessage.swift */; };
		F8F9721223A5915900C3F17D /* FirmwareVersionTxMessage.swift in Sources */ = {isa = PBXBuildFile; fileRef = F8F971D023A5915900C3F17D /* FirmwareVersionTxMessage.swift */; };
		F8F9721323A5915900C3F17D /* BatteryStatusRxMessage.swift in Sources */ = {isa = PBXBuildFile; fileRef = F8F971D123A5915900C3F17D /* BatteryStatusRxMessage.swift */; };
		F8F9721423A5915900C3F17D /* AuthChallengeRxMessage.swift in Sources */ = {isa = PBXBuildFile; fileRef = F8F971D223A5915900C3F17D /* AuthChallengeRxMessage.swift */; };
		F8F9721523A5915900C3F17D /* PairRequestTxMessage.swift in Sources */ = {isa = PBXBuildFile; fileRef = F8F971D323A5915900C3F17D /* PairRequestTxMessage.swift */; };
		F8F9721623A5915900C3F17D /* CGMG4xDripTransmitter.swift in Sources */ = {isa = PBXBuildFile; fileRef = F8F971D523A5915900C3F17D /* CGMG4xDripTransmitter.swift */; };
		F8F9721723A5915900C3F17D /* CGMDroplet1Transmitter.swift in Sources */ = {isa = PBXBuildFile; fileRef = F8F971D823A5915900C3F17D /* CGMDroplet1Transmitter.swift */; };
		F8F9721823A5915900C3F17D /* CGMBlueReaderTransmitter.swift in Sources */ = {isa = PBXBuildFile; fileRef = F8F971DA23A5915900C3F17D /* CGMBlueReaderTransmitter.swift */; };
		F8F9721923A5915900C3F17D /* CGMGNSEntryTransmitter.swift in Sources */ = {isa = PBXBuildFile; fileRef = F8F971DC23A5915900C3F17D /* CGMGNSEntryTransmitter.swift */; };
		F8F9721A23A5915900C3F17D /* CGMBubbleTransmitter.swift in Sources */ = {isa = PBXBuildFile; fileRef = F8F971DE23A5915900C3F17D /* CGMBubbleTransmitter.swift */; };
		F8F9721B23A5915900C3F17D /* CGMMiaoMiaoTransmitter.swift in Sources */ = {isa = PBXBuildFile; fileRef = F8F971E023A5915900C3F17D /* CGMMiaoMiaoTransmitter.swift */; };
		F8F9721C23A5915900C3F17D /* LibreOOPResponse.swift in Sources */ = {isa = PBXBuildFile; fileRef = F8F971E223A5915900C3F17D /* LibreOOPResponse.swift */; };
		F8F9721E23A5915900C3F17D /* LibreSensorState.swift in Sources */ = {isa = PBXBuildFile; fileRef = F8F971E423A5915900C3F17D /* LibreSensorState.swift */; };
		F8F9721F23A5915900C3F17D /* LibreOOPClient.swift in Sources */ = {isa = PBXBuildFile; fileRef = F8F971E523A5915900C3F17D /* LibreOOPClient.swift */; };
		F8F9722123A5915900C3F17D /* LibreSensorSerialNumber.swift in Sources */ = {isa = PBXBuildFile; fileRef = F8F971E723A5915900C3F17D /* LibreSensorSerialNumber.swift */; };
		F8F9722223A5915900C3F17D /* CRC.swift in Sources */ = {isa = PBXBuildFile; fileRef = F8F971E823A5915900C3F17D /* CRC.swift */; };
		F8F9722323A5915900C3F17D /* LibreDataParser.swift in Sources */ = {isa = PBXBuildFile; fileRef = F8F971E923A5915900C3F17D /* LibreDataParser.swift */; };
		F8F9722423A5915900C3F17D /* LibreMeasurement.swift in Sources */ = {isa = PBXBuildFile; fileRef = F8F971EA23A5915900C3F17D /* LibreMeasurement.swift */; };
		F8F9722523A5915900C3F17D /* LibreRawGlucoseData.swift in Sources */ = {isa = PBXBuildFile; fileRef = F8F971EB23A5915900C3F17D /* LibreRawGlucoseData.swift */; };
		F8F9722623A5915900C3F17D /* BluconTransmitterOpCode.swift in Sources */ = {isa = PBXBuildFile; fileRef = F8F971ED23A5915900C3F17D /* BluconTransmitterOpCode.swift */; };
		F8F9722723A5915900C3F17D /* CGMBluconTransmitter.swift in Sources */ = {isa = PBXBuildFile; fileRef = F8F971EE23A5915900C3F17D /* CGMBluconTransmitter.swift */; };
		F8F9722823A5915900C3F17D /* BluconUtilities.swift in Sources */ = {isa = PBXBuildFile; fileRef = F8F971EF23A5915900C3F17D /* BluconUtilities.swift */; };
		F8F9722923A5915900C3F17D /* CGMTransmitter.swift in Sources */ = {isa = PBXBuildFile; fileRef = F8F971F123A5915900C3F17D /* CGMTransmitter.swift */; };
		F8F9722A23A5915900C3F17D /* TransmitterBatteryInfo.swift in Sources */ = {isa = PBXBuildFile; fileRef = F8F971F223A5915900C3F17D /* TransmitterBatteryInfo.swift */; };
		F8F9722B23A5915900C3F17D /* CGMTransmitterDelegate.swift in Sources */ = {isa = PBXBuildFile; fileRef = F8F971F323A5915900C3F17D /* CGMTransmitterDelegate.swift */; };
		F8F9722C23A5915900C3F17D /* GlucoseData.swift in Sources */ = {isa = PBXBuildFile; fileRef = F8F971F423A5915900C3F17D /* GlucoseData.swift */; };
		F8F9722D23A5915900C3F17D /* M5StackBluetoothTransmitter.swift in Sources */ = {isa = PBXBuildFile; fileRef = F8F971F623A5915900C3F17D /* M5StackBluetoothTransmitter.swift */; };
		F8F9722E23A5915900C3F17D /* M5StackTransmitterOpCode.swift in Sources */ = {isa = PBXBuildFile; fileRef = F8F971F723A5915900C3F17D /* M5StackTransmitterOpCode.swift */; };
		F8F9722F23A5915900C3F17D /* M5StackPacket.swift in Sources */ = {isa = PBXBuildFile; fileRef = F8F971F923A5915900C3F17D /* M5StackPacket.swift */; };
		F8F9723023A5915900C3F17D /* M5StackUtilities.swift in Sources */ = {isa = PBXBuildFile; fileRef = F8F971FA23A5915900C3F17D /* M5StackUtilities.swift */; };
		F8F9723123A5915900C3F17D /* M5StackAuthenticateTXMessage.swift in Sources */ = {isa = PBXBuildFile; fileRef = F8F971FC23A5915900C3F17D /* M5StackAuthenticateTXMessage.swift */; };
		F8F9723223A5915900C3F17D /* M5StackReadBlePassWordTxMessage.swift in Sources */ = {isa = PBXBuildFile; fileRef = F8F971FD23A5915900C3F17D /* M5StackReadBlePassWordTxMessage.swift */; };
		F8F9723323A5915900C3F17D /* M5StackBluetoothTransmitterDelegate.swift in Sources */ = {isa = PBXBuildFile; fileRef = F8F971FE23A5915900C3F17D /* M5StackBluetoothTransmitterDelegate.swift */; };
		F8F9723423A5915900C3F17D /* BluetoothTransmitterDelegate.swift in Sources */ = {isa = PBXBuildFile; fileRef = F8F9720023A5915900C3F17D /* BluetoothTransmitterDelegate.swift */; };
		F8F9723523A5915900C3F17D /* BluetoothTransmitter.swift in Sources */ = {isa = PBXBuildFile; fileRef = F8F9720123A5915900C3F17D /* BluetoothTransmitter.swift */; };
		F8F9723923A5928D00C3F17D /* M5StackBluetoothPeripheralViewModel.swift in Sources */ = {isa = PBXBuildFile; fileRef = F8F9723823A5928D00C3F17D /* M5StackBluetoothPeripheralViewModel.swift */; };
		F8F9723E23A593C000C3F17D /* M5StickCBluetoothPeripheralViewModel.swift in Sources */ = {isa = PBXBuildFile; fileRef = F8F9723D23A593C000C3F17D /* M5StickCBluetoothPeripheralViewModel.swift */; };
		F8F9724723A69A8000C3F17D /* BluetoothPeripheralCategory.swift in Sources */ = {isa = PBXBuildFile; fileRef = F8F9724623A69A8000C3F17D /* BluetoothPeripheralCategory.swift */; };
		F8F9724923A69DAE00C3F17D /* M5StickC.swift in Sources */ = {isa = PBXBuildFile; fileRef = F8F9724823A69DAE00C3F17D /* M5StickC.swift */; };
/* End PBXBuildFile section */

/* Begin PBXFileReference section */
		148E05A6AF0290AE5815B0F9 /* Pods-xdrip.debug.xcconfig */ = {isa = PBXFileReference; includeInIndex = 1; lastKnownFileType = text.xcconfig; name = "Pods-xdrip.debug.xcconfig"; path = "Target Support Files/Pods-xdrip/Pods-xdrip.debug.xcconfig"; sourceTree = "<group>"; };
		470CE1FD246802EB00D5CB74 /* es-ES */ = {isa = PBXFileReference; lastKnownFileType = text.plist.strings; name = "es-ES"; path = "es-ES.lproj/BluetoothPeripheralsView.strings"; sourceTree = "<group>"; };
		470CE1FF246802F400D5CB74 /* en */ = {isa = PBXFileReference; lastKnownFileType = text.plist.strings; name = en; path = en.lproj/BluetoothPeripheralsView.strings; sourceTree = "<group>"; };
		470CE200246803B100D5CB74 /* es-MX */ = {isa = PBXFileReference; lastKnownFileType = text.plist.strings; name = "es-MX"; path = "es-MX.lproj/BluetoothPeripheralsView.strings"; sourceTree = "<group>"; };
		47503383247420A200D2260B /* en */ = {isa = PBXFileReference; lastKnownFileType = text.plist.strings; name = en; path = en.lproj/BluetoothPeripheralView.strings; sourceTree = "<group>"; };
		47503385247420B000D2260B /* es-ES */ = {isa = PBXFileReference; lastKnownFileType = text.plist.strings; name = "es-ES"; path = "es-ES.lproj/BluetoothPeripheralView.strings"; sourceTree = "<group>"; };
		47503387247420BA00D2260B /* es-MX */ = {isa = PBXFileReference; lastKnownFileType = text.plist.strings; name = "es-MX"; path = "es-MX.lproj/BluetoothPeripheralView.strings"; sourceTree = "<group>"; };
		475DED96244AF92A00F78473 /* en */ = {isa = PBXFileReference; lastKnownFileType = text.plist.strings; name = en; path = en.lproj/Alerts.strings; sourceTree = "<group>"; };
		662BEA7F7991B9BD2E7D3EA4 /* Pods_xdrip.framework */ = {isa = PBXFileReference; explicitFileType = wrapper.framework; includeInIndex = 0; path = Pods_xdrip.framework; sourceTree = BUILT_PRODUCTS_DIR; };
		E2648F65F347D56D7DFFFAB7 /* Pods-xdrip.release.xcconfig */ = {isa = PBXFileReference; includeInIndex = 1; lastKnownFileType = text.xcconfig; name = "Pods-xdrip.release.xcconfig"; path = "Target Support Files/Pods-xdrip/Pods-xdrip.release.xcconfig"; sourceTree = "<group>"; };
		F8025C0921D94FD700ECF0C0 /* CBManagerState.swift */ = {isa = PBXFileReference; lastKnownFileType = sourcecode.swift; path = CBManagerState.swift; sourceTree = "<group>"; };
		F8025C1221DA683400ECF0C0 /* Data.swift */ = {isa = PBXFileReference; lastKnownFileType = sourcecode.swift; path = Data.swift; sourceTree = "<group>"; };
		F8025E4D21ED450300ECF0C0 /* Double.swift */ = {isa = PBXFileReference; lastKnownFileType = sourcecode.swift; path = Double.swift; sourceTree = "<group>"; };
		F8025E4F21EE746400ECF0C0 /* Calibrator.swift */ = {isa = PBXFileReference; lastKnownFileType = sourcecode.swift; path = Calibrator.swift; sourceTree = "<group>"; };
		F8025E5321EE8D2100ECF0C0 /* Libre1Calibrator.swift */ = {isa = PBXFileReference; lastKnownFileType = sourcecode.swift; path = Libre1Calibrator.swift; sourceTree = "<group>"; };
		F8025E6A21F7CD7600ECF0C0 /* UIStoryboard.swift */ = {isa = PBXFileReference; fileEncoding = 4; lastKnownFileType = sourcecode.swift; path = UIStoryboard.swift; sourceTree = "<group>"; };
		F804870A2336D90200EBDDB7 /* M5Stack+CoreDataClass.swift */ = {isa = PBXFileReference; fileEncoding = 4; lastKnownFileType = sourcecode.swift; path = "M5Stack+CoreDataClass.swift"; sourceTree = "<group>"; };
		F804870B2336D90200EBDDB7 /* M5Stack+CoreDataProperties.swift */ = {isa = PBXFileReference; fileEncoding = 4; lastKnownFileType = sourcecode.swift; path = "M5Stack+CoreDataProperties.swift"; sourceTree = "<group>"; };
		F80610C3222D4E4D00D8F236 /* ActionClosureable-extension.swift */ = {isa = PBXFileReference; lastKnownFileType = sourcecode.swift; path = "ActionClosureable-extension.swift"; sourceTree = "<group>"; };
		F80859262364355F00F3829D /* ConstantsGlucoseChart.swift */ = {isa = PBXFileReference; lastKnownFileType = sourcecode.swift; path = ConstantsGlucoseChart.swift; sourceTree = "<group>"; };
		F80859282364D61B00F3829D /* UserDefaults+charts.swift */ = {isa = PBXFileReference; lastKnownFileType = sourcecode.swift; path = "UserDefaults+charts.swift"; sourceTree = "<group>"; };
		F808592C23677D6A00F3829D /* ChartPoint.swift */ = {isa = PBXFileReference; lastKnownFileType = sourcecode.swift; path = ChartPoint.swift; sourceTree = "<group>"; };
		F808D2C7240323CA0084B5DB /* BubbleBluetoothPeripheralViewModel.swift */ = {isa = PBXFileReference; lastKnownFileType = sourcecode.swift; path = BubbleBluetoothPeripheralViewModel.swift; sourceTree = "<group>"; };
		F808D2C9240325E40084B5DB /* CGMBubbleTransmitterDelegate.swift */ = {isa = PBXFileReference; lastKnownFileType = sourcecode.swift; path = CGMBubbleTransmitterDelegate.swift; sourceTree = "<group>"; };
		F808D2CB240328FA0084B5DB /* Bubble+CoreDataClass.swift */ = {isa = PBXFileReference; lastKnownFileType = sourcecode.swift; path = "Bubble+CoreDataClass.swift"; sourceTree = "<group>"; };
		F808D2CD2403292C0084B5DB /* Bubble+CoreDataProperties.swift */ = {isa = PBXFileReference; lastKnownFileType = sourcecode.swift; path = "Bubble+CoreDataProperties.swift"; sourceTree = "<group>"; };
		F808D2D1240329E70084B5DB /* Bubble+BluetoothPeripheral.swift */ = {isa = PBXFileReference; lastKnownFileType = sourcecode.swift; path = "Bubble+BluetoothPeripheral.swift"; sourceTree = "<group>"; };
		F80ED2E9236F68F90005C035 /* SettingsViewM5StackBluetoothSettingsViewModel.swift */ = {isa = PBXFileReference; fileEncoding = 4; lastKnownFileType = sourcecode.swift; path = SettingsViewM5StackBluetoothSettingsViewModel.swift; sourceTree = "<group>"; };
		F80ED2EA236F68F90005C035 /* SettingsViewM5StackGeneralSettingsViewModel.swift */ = {isa = PBXFileReference; fileEncoding = 4; lastKnownFileType = sourcecode.swift; path = SettingsViewM5StackGeneralSettingsViewModel.swift; sourceTree = "<group>"; };
		F80ED2EB236F68F90005C035 /* SettingsViewM5StackWiFiSettingsViewModel.swift */ = {isa = PBXFileReference; fileEncoding = 4; lastKnownFileType = sourcecode.swift; path = SettingsViewM5StackWiFiSettingsViewModel.swift; sourceTree = "<group>"; };
		F816E0E12432A4D1009EE65B /* Blucon+BluetoothPeripheral.swift */ = {isa = PBXFileReference; fileEncoding = 4; lastKnownFileType = sourcecode.swift; path = "Blucon+BluetoothPeripheral.swift"; sourceTree = "<group>"; };
		F816E0E32432A4FA009EE65B /* CGMBluconTransmitterDelegate.swift */ = {isa = PBXFileReference; fileEncoding = 4; lastKnownFileType = sourcecode.swift; path = CGMBluconTransmitterDelegate.swift; sourceTree = "<group>"; };
		F816E0EC2432A55F009EE65B /* BluconBluetoothPeripheralViewModel.swift */ = {isa = PBXFileReference; fileEncoding = 4; lastKnownFileType = sourcecode.swift; path = BluconBluetoothPeripheralViewModel.swift; sourceTree = "<group>"; };
		F816E0EE2433C31B009EE65B /* Blucon+CoreDataProperties.swift */ = {isa = PBXFileReference; fileEncoding = 4; lastKnownFileType = sourcecode.swift; path = "Blucon+CoreDataProperties.swift"; sourceTree = "<group>"; };
		F816E0EF2433C31B009EE65B /* Blucon+CoreDataClass.swift */ = {isa = PBXFileReference; fileEncoding = 4; lastKnownFileType = sourcecode.swift; path = "Blucon+CoreDataClass.swift"; sourceTree = "<group>"; };
		F816E0F22433DAA9009EE65B /* BluetoothPeripheralManager+CGMBluconTransmitterDelegate.swift */ = {isa = PBXFileReference; lastKnownFileType = sourcecode.swift; path = "BluetoothPeripheralManager+CGMBluconTransmitterDelegate.swift"; sourceTree = "<group>"; };
		F816E0F424367131009EE65B /* GNSEntry+CoreDataProperties.swift */ = {isa = PBXFileReference; fileEncoding = 4; lastKnownFileType = sourcecode.swift; path = "GNSEntry+CoreDataProperties.swift"; sourceTree = "<group>"; };
		F816E0F624367137009EE65B /* GNSEntry+CoreDataClass.swift */ = {isa = PBXFileReference; fileEncoding = 4; lastKnownFileType = sourcecode.swift; path = "GNSEntry+CoreDataClass.swift"; sourceTree = "<group>"; };
		F816E0FD24367338009EE65B /* GNSEntry+BluetoothPeripheral.swift */ = {isa = PBXFileReference; fileEncoding = 4; lastKnownFileType = sourcecode.swift; path = "GNSEntry+BluetoothPeripheral.swift"; sourceTree = "<group>"; };
		F816E0FF2436734C009EE65B /* CGMGNSEntryTransmitterDelegate.swift */ = {isa = PBXFileReference; fileEncoding = 4; lastKnownFileType = sourcecode.swift; path = CGMGNSEntryTransmitterDelegate.swift; sourceTree = "<group>"; };
		F816E10224367389009EE65B /* GNSEntryBluetoothPeripheralViewModel.swift */ = {isa = PBXFileReference; fileEncoding = 4; lastKnownFileType = sourcecode.swift; path = GNSEntryBluetoothPeripheralViewModel.swift; sourceTree = "<group>"; };
		F816E10424368BC3009EE65B /* BluetoothPeripheralManager+CGMGNSEntryTransmitterDelegate.swift */ = {isa = PBXFileReference; lastKnownFileType = sourcecode.swift; path = "BluetoothPeripheralManager+CGMGNSEntryTransmitterDelegate.swift"; sourceTree = "<group>"; };
		F816E1072437E5B9009EE65B /* BlueReader+BluetoothPeripheral.swift */ = {isa = PBXFileReference; lastKnownFileType = sourcecode.swift; path = "BlueReader+BluetoothPeripheral.swift"; sourceTree = "<group>"; };
		F816E1092437E7B8009EE65B /* CGMBlueReaderTransmitterDelegate.swift */ = {isa = PBXFileReference; lastKnownFileType = sourcecode.swift; path = CGMBlueReaderTransmitterDelegate.swift; sourceTree = "<group>"; };
		F816E10B2437EA8E009EE65B /* BlueReader+CoreDataClass.swift */ = {isa = PBXFileReference; lastKnownFileType = sourcecode.swift; path = "BlueReader+CoreDataClass.swift"; sourceTree = "<group>"; };
		F816E10D2437EAC9009EE65B /* BlueReader+CoreDataProperties.swift */ = {isa = PBXFileReference; lastKnownFileType = sourcecode.swift; path = "BlueReader+CoreDataProperties.swift"; sourceTree = "<group>"; };
		F816E10F2437ED21009EE65B /* BluetoothPeripheralManager+CGMBlueReaderTransmitterDelegate.swift */ = {isa = PBXFileReference; lastKnownFileType = sourcecode.swift; path = "BluetoothPeripheralManager+CGMBlueReaderTransmitterDelegate.swift"; sourceTree = "<group>"; };
		F816E11524391A02009EE65B /* Droplet+BluetoothPeripheral.swift */ = {isa = PBXFileReference; lastKnownFileType = sourcecode.swift; path = "Droplet+BluetoothPeripheral.swift"; sourceTree = "<group>"; };
		F816E117243921FB009EE65B /* CGMBDropletTransmitterDelegate.swift */ = {isa = PBXFileReference; lastKnownFileType = sourcecode.swift; path = CGMBDropletTransmitterDelegate.swift; sourceTree = "<group>"; };
		F816E119243923B2009EE65B /* Droplet+CoreDataClass.swift */ = {isa = PBXFileReference; lastKnownFileType = sourcecode.swift; path = "Droplet+CoreDataClass.swift"; sourceTree = "<group>"; };
		F816E11B2439243B009EE65B /* Droplet+CoreDataProperties.swift */ = {isa = PBXFileReference; lastKnownFileType = sourcecode.swift; path = "Droplet+CoreDataProperties.swift"; sourceTree = "<group>"; };
		F816E11D24392690009EE65B /* BluetoothPeripheralManager+CGMDropletTransmitterDelegate.swift */ = {isa = PBXFileReference; lastKnownFileType = sourcecode.swift; path = "BluetoothPeripheralManager+CGMDropletTransmitterDelegate.swift"; sourceTree = "<group>"; };
		F816E12024392D40009EE65B /* DropletBluetoothPeripheralViewModel.swift */ = {isa = PBXFileReference; lastKnownFileType = sourcecode.swift; path = DropletBluetoothPeripheralViewModel.swift; sourceTree = "<group>"; };
		F816E1232439DB63009EE65B /* DexcomG4+BluetoothPeripheral.swift */ = {isa = PBXFileReference; lastKnownFileType = sourcecode.swift; path = "DexcomG4+BluetoothPeripheral.swift"; sourceTree = "<group>"; };
		F816E1272439DE55009EE65B /* CGMDexomG4TransmitterDelegate.swift */ = {isa = PBXFileReference; lastKnownFileType = sourcecode.swift; path = CGMDexomG4TransmitterDelegate.swift; sourceTree = "<group>"; };
		F816E1292439DF3A009EE65B /* DexcomG4+CoreDataClass.swift */ = {isa = PBXFileReference; lastKnownFileType = sourcecode.swift; path = "DexcomG4+CoreDataClass.swift"; sourceTree = "<group>"; };
		F816E12B2439DFBA009EE65B /* DexcomG4+CoreDataProperties.swift */ = {isa = PBXFileReference; lastKnownFileType = sourcecode.swift; path = "DexcomG4+CoreDataProperties.swift"; sourceTree = "<group>"; };
		F816E12D2439E06E009EE65B /* BluetoothPeripheralManager+CGMDexcomG4TransmitterDelegate.swift */ = {isa = PBXFileReference; lastKnownFileType = sourcecode.swift; path = "BluetoothPeripheralManager+CGMDexcomG4TransmitterDelegate.swift"; sourceTree = "<group>"; };
		F816E1302439E2DD009EE65B /* DexcomG4BluetoothPeripheralViewModel.swift */ = {isa = PBXFileReference; lastKnownFileType = sourcecode.swift; path = DexcomG4BluetoothPeripheralViewModel.swift; sourceTree = "<group>"; };
<<<<<<< HEAD
		F817702A2491860F00AA3600 /* fr */ = {isa = PBXFileReference; lastKnownFileType = text.plist.strings; name = fr; path = fr.lproj/SettingsViews.strings; sourceTree = "<group>"; };
=======
		F8177022248CF78300AA3600 /* LibreSensorType.swift */ = {isa = PBXFileReference; lastKnownFileType = sourcecode.swift; path = LibreSensorType.swift; sourceTree = "<group>"; };
		F8177024248ED4DE00AA3600 /* Libre1DerivedAlgorithmParameters.swift */ = {isa = PBXFileReference; lastKnownFileType = sourcecode.swift; path = Libre1DerivedAlgorithmParameters.swift; sourceTree = "<group>"; };
		F8177026248ED57000AA3600 /* LibreRawGlucoseOOPA2Data.swift */ = {isa = PBXFileReference; lastKnownFileType = sourcecode.swift; path = LibreRawGlucoseOOPA2Data.swift; sourceTree = "<group>"; };
		F8177028248ED6E600AA3600 /* LibreRawGlucoseOOPData.swift */ = {isa = PBXFileReference; lastKnownFileType = sourcecode.swift; path = LibreRawGlucoseOOPData.swift; sourceTree = "<group>"; };
>>>>>>> f0341334
		F81D6D4522B67F55005EFAE2 /* pt */ = {isa = PBXFileReference; lastKnownFileType = text.plist.strings; name = pt; path = pt.lproj/SpeakReading.strings; sourceTree = "<group>"; };
		F81D6D4722BD5F62005EFAE2 /* DexcomShareUploadManager.swift */ = {isa = PBXFileReference; lastKnownFileType = sourcecode.swift; path = DexcomShareUploadManager.swift; sourceTree = "<group>"; };
		F81D6D4D22BFC762005EFAE2 /* TextsDexcomShareTestResult.swift */ = {isa = PBXFileReference; lastKnownFileType = sourcecode.swift; path = TextsDexcomShareTestResult.swift; sourceTree = "<group>"; };
		F81D6D5122C27F18005EFAE2 /* BgReading+DexcomShare.swift */ = {isa = PBXFileReference; lastKnownFileType = sourcecode.swift; path = "BgReading+DexcomShare.swift"; sourceTree = "<group>"; };
		F81F9FF722861E6D0028C70F /* KeyValueObserverTimeKeeper.swift */ = {isa = PBXFileReference; lastKnownFileType = sourcecode.swift; path = KeyValueObserverTimeKeeper.swift; sourceTree = "<group>"; };
		F81F9FFB2288C7530028C70F /* NewAlertSettingsViewController.swift */ = {isa = PBXFileReference; lastKnownFileType = sourcecode.swift; path = NewAlertSettingsViewController.swift; sourceTree = "<group>"; };
		F81F9FFF2289E4990028C70F /* AlertSettingsViewControllerData.swift */ = {isa = PBXFileReference; lastKnownFileType = sourcecode.swift; path = AlertSettingsViewControllerData.swift; sourceTree = "<group>"; };
		F81FA005228E09D40028C70F /* TextsCalibration.swift */ = {isa = PBXFileReference; lastKnownFileType = sourcecode.swift; path = TextsCalibration.swift; sourceTree = "<group>"; };
		F81FA009228F53680028C70F /* TextsHomeView.swift */ = {isa = PBXFileReference; lastKnownFileType = sourcecode.swift; path = TextsHomeView.swift; sourceTree = "<group>"; };
		F821CF49229BF43A005C1E43 /* AlertKind.swift */ = {isa = PBXFileReference; fileEncoding = 4; lastKnownFileType = sourcecode.swift; path = AlertKind.swift; sourceTree = "<group>"; };
		F821CF4A229BF43A005C1E43 /* SnoozeParameters.swift */ = {isa = PBXFileReference; fileEncoding = 4; lastKnownFileType = sourcecode.swift; path = SnoozeParameters.swift; sourceTree = "<group>"; };
		F821CF4B229BF43A005C1E43 /* AlertManager.swift */ = {isa = PBXFileReference; fileEncoding = 4; lastKnownFileType = sourcecode.swift; path = AlertManager.swift; sourceTree = "<group>"; };
		F821CF4E229BF43A005C1E43 /* CoreDataManager.swift */ = {isa = PBXFileReference; fileEncoding = 4; lastKnownFileType = sourcecode.swift; path = CoreDataManager.swift; sourceTree = "<group>"; };
		F821CF52229BF43A005C1E43 /* NSDateFormatter.swift */ = {isa = PBXFileReference; fileEncoding = 4; lastKnownFileType = sourcecode.swift; path = NSDateFormatter.swift; sourceTree = "<group>"; };
		F821CF53229BF43A005C1E43 /* BgReading+NightScout.swift */ = {isa = PBXFileReference; fileEncoding = 4; lastKnownFileType = sourcecode.swift; path = "BgReading+NightScout.swift"; sourceTree = "<group>"; };
		F821CF55229BF43A005C1E43 /* ApplicationManager.swift */ = {isa = PBXFileReference; fileEncoding = 4; lastKnownFileType = sourcecode.swift; path = ApplicationManager.swift; sourceTree = "<group>"; };
		F821CF60229BF4A2005C1E43 /* NightScoutUploadManager.swift */ = {isa = PBXFileReference; fileEncoding = 4; lastKnownFileType = sourcecode.swift; path = NightScoutUploadManager.swift; sourceTree = "<group>"; };
		F821CF65229EE68B005C1E43 /* NightScoutFollowManager.swift */ = {isa = PBXFileReference; fileEncoding = 4; lastKnownFileType = sourcecode.swift; path = NightScoutFollowManager.swift; sourceTree = "<group>"; };
		F821CF6A229FC22D005C1E43 /* Endpoint.swift */ = {isa = PBXFileReference; fileEncoding = 4; lastKnownFileType = sourcecode.swift; path = Endpoint.swift; sourceTree = "<group>"; };
		F821CF6E229FC280005C1E43 /* Endpoint+NightScout.swift */ = {isa = PBXFileReference; lastKnownFileType = sourcecode.swift; path = "Endpoint+NightScout.swift"; sourceTree = "<group>"; };
		F821CF7A22A1D359005C1E43 /* NightScoutFollowerDelegate.swift */ = {isa = PBXFileReference; lastKnownFileType = sourcecode.swift; path = NightScoutFollowerDelegate.swift; sourceTree = "<group>"; };
		F821CF7C22A46CDD005C1E43 /* 1-millisecond-of-silence.mp3 */ = {isa = PBXFileReference; lastKnownFileType = audio.mp3; path = "1-millisecond-of-silence.mp3"; sourceTree = "<group>"; };
		F821CF7E22A4EDCF005C1E43 /* 20ms-of-silence.caf */ = {isa = PBXFileReference; lastKnownFileType = file; path = "20ms-of-silence.caf"; sourceTree = "<group>"; };
		F821CF8022A5C814005C1E43 /* RepeatingTimer.swift */ = {isa = PBXFileReference; lastKnownFileType = sourcecode.swift; path = RepeatingTimer.swift; sourceTree = "<group>"; };
		F821CF8D22AB090C005C1E43 /* DatePickerViewController.swift */ = {isa = PBXFileReference; lastKnownFileType = sourcecode.swift; path = DatePickerViewController.swift; sourceTree = "<group>"; };
		F821CF8F22AB1068005C1E43 /* DatePickerViewData.swift */ = {isa = PBXFileReference; lastKnownFileType = sourcecode.swift; path = DatePickerViewData.swift; sourceTree = "<group>"; };
		F821CF9422ADB0D7005C1E43 /* HealthKitManager.swift */ = {isa = PBXFileReference; fileEncoding = 4; lastKnownFileType = sourcecode.swift; path = HealthKitManager.swift; sourceTree = "<group>"; };
		F821CF9622AE589E005C1E43 /* HealthKit.framework */ = {isa = PBXFileReference; lastKnownFileType = wrapper.framework; name = HealthKit.framework; path = System/Library/Frameworks/HealthKit.framework; sourceTree = SDKROOT; };
		F821CF9822AE589E005C1E43 /* xdrip.entitlements */ = {isa = PBXFileReference; lastKnownFileType = text.plist.entitlements; path = xdrip.entitlements; sourceTree = "<group>"; };
		F821CF9C22AEF483005C1E43 /* BGReadingSpeaker.swift */ = {isa = PBXFileReference; fileEncoding = 4; lastKnownFileType = sourcecode.swift; path = BGReadingSpeaker.swift; sourceTree = "<group>"; };
		F8252866243E50FE0067AF77 /* ConstantsLibre.swift */ = {isa = PBXFileReference; fileEncoding = 4; lastKnownFileType = sourcecode.swift; path = ConstantsLibre.swift; sourceTree = "<group>"; };
		F82528692443AE190067AF77 /* DexcomG6BluetoothPeripheralViewModel.swift */ = {isa = PBXFileReference; lastKnownFileType = sourcecode.swift; path = DexcomG6BluetoothPeripheralViewModel.swift; sourceTree = "<group>"; };
		F825286B2443BEDC0067AF77 /* CGMG6TransmitterDelegate.swift */ = {isa = PBXFileReference; lastKnownFileType = sourcecode.swift; path = CGMG6TransmitterDelegate.swift; sourceTree = "<group>"; };
		F825286D2443C1000067AF77 /* BluetoothPeripheralManager+CGMG6TransmitterDelegate.swift */ = {isa = PBXFileReference; lastKnownFileType = sourcecode.swift; path = "BluetoothPeripheralManager+CGMG6TransmitterDelegate.swift"; sourceTree = "<group>"; };
		F8297F41238C3A6400D74D66 /* xdrip v5.xcdatamodel */ = {isa = PBXFileReference; lastKnownFileType = wrapper.xcdatamodel; path = "xdrip v5.xcdatamodel"; sourceTree = "<group>"; };
		F8297F44238DC4AC00D74D66 /* BluetoothPeripheralManaging.swift */ = {isa = PBXFileReference; fileEncoding = 4; lastKnownFileType = sourcecode.swift; path = BluetoothPeripheralManaging.swift; sourceTree = "<group>"; };
		F8297F4B238DCAD800D74D66 /* BluetoothPeripheralsViewController.swift */ = {isa = PBXFileReference; fileEncoding = 4; lastKnownFileType = sourcecode.swift; path = BluetoothPeripheralsViewController.swift; sourceTree = "<group>"; };
		F8297F4C238DCAD800D74D66 /* BluetoothPeripheralNavigationController.swift */ = {isa = PBXFileReference; fileEncoding = 4; lastKnownFileType = sourcecode.swift; path = BluetoothPeripheralNavigationController.swift; sourceTree = "<group>"; };
		F8297F51238ECA3200D74D66 /* BluetoothPeripheralViewController.swift */ = {isa = PBXFileReference; fileEncoding = 4; lastKnownFileType = sourcecode.swift; path = BluetoothPeripheralViewController.swift; sourceTree = "<group>"; };
		F8297F55238ED07700D74D66 /* BluetoothPeripheralManager.swift */ = {isa = PBXFileReference; fileEncoding = 4; lastKnownFileType = sourcecode.swift; path = BluetoothPeripheralManager.swift; sourceTree = "<group>"; };
		F8297F57238EE14E00D74D66 /* TextsBluetoothPeripheralsView.swift */ = {isa = PBXFileReference; fileEncoding = 4; lastKnownFileType = sourcecode.swift; path = TextsBluetoothPeripheralsView.swift; sourceTree = "<group>"; };
		F8297F58238EE14E00D74D66 /* TextsBluetoothPeripheralView.swift */ = {isa = PBXFileReference; fileEncoding = 4; lastKnownFileType = sourcecode.swift; path = TextsBluetoothPeripheralView.swift; sourceTree = "<group>"; };
		F83098FD23AD3F84005741DF /* UITabBarController.swift */ = {isa = PBXFileReference; lastKnownFileType = sourcecode.swift; path = UITabBarController.swift; sourceTree = "<group>"; };
		F830990323B3928E005741DF /* xdrip v8.xcdatamodel */ = {isa = PBXFileReference; lastKnownFileType = wrapper.xcdatamodel; path = "xdrip v8.xcdatamodel"; sourceTree = "<group>"; };
		F830990423B94ED7005741DF /* TimeScheduleViewController.swift */ = {isa = PBXFileReference; lastKnownFileType = sourcecode.swift; path = TimeScheduleViewController.swift; sourceTree = "<group>"; };
		F830991523C28E79005741DF /* xdrip v9.xcdatamodel */ = {isa = PBXFileReference; lastKnownFileType = wrapper.xcdatamodel; path = "xdrip v9.xcdatamodel"; sourceTree = "<group>"; };
		F830991A23C2909E005741DF /* Watlaa+CoreDataClass.swift */ = {isa = PBXFileReference; lastKnownFileType = sourcecode.swift; path = "Watlaa+CoreDataClass.swift"; sourceTree = "<group>"; };
		F830991B23C2909E005741DF /* Watlaa+CoreDataProperties.swift */ = {isa = PBXFileReference; lastKnownFileType = sourcecode.swift; path = "Watlaa+CoreDataProperties.swift"; sourceTree = "<group>"; };
		F830991F23C291E2005741DF /* WatlaaBluetoothTransmitter.swift */ = {isa = PBXFileReference; fileEncoding = 4; lastKnownFileType = sourcecode.swift; path = WatlaaBluetoothTransmitter.swift; sourceTree = "<group>"; };
		F830992223C291EE005741DF /* Watlaa+BluetoothPeripheral.swift */ = {isa = PBXFileReference; fileEncoding = 4; lastKnownFileType = sourcecode.swift; path = "Watlaa+BluetoothPeripheral.swift"; sourceTree = "<group>"; };
		F830992723C32A13005741DF /* TextsWatlaaView.swift */ = {isa = PBXFileReference; lastKnownFileType = sourcecode.swift; path = TextsWatlaaView.swift; sourceTree = "<group>"; };
		F830992923C32A98005741DF /* WatlaaView.strings */ = {isa = PBXFileReference; lastKnownFileType = text.plist.strings; path = WatlaaView.strings; sourceTree = "<group>"; };
		F830992F23C928E0005741DF /* WatlaaBluetoothTransmitterDelegate.swift */ = {isa = PBXFileReference; lastKnownFileType = sourcecode.swift; path = WatlaaBluetoothTransmitterDelegate.swift; sourceTree = "<group>"; };
		F846CDD523046BAC00DCF016 /* pt-BR */ = {isa = PBXFileReference; lastKnownFileType = text.plist.strings; name = "pt-BR"; path = "pt-BR.lproj/SettingsViews.strings"; sourceTree = "<group>"; };
		F846CDD623046BAE00DCF016 /* pt */ = {isa = PBXFileReference; lastKnownFileType = text.plist.strings; name = pt; path = pt.lproj/SettingsViews.strings; sourceTree = "<group>"; };
		F856CE5A22EDC8E50083E436 /* ConstantsBluetoothPairing.swift */ = {isa = PBXFileReference; lastKnownFileType = sourcecode.swift; path = ConstantsBluetoothPairing.swift; sourceTree = "<group>"; };
		F85C4A93233632EC00D6A86F /* xdrip v2.xcdatamodel */ = {isa = PBXFileReference; lastKnownFileType = wrapper.xcdatamodel; path = "xdrip v2.xcdatamodel"; sourceTree = "<group>"; };
		F85DC2E721CFE2F500B9F74A /* BgReading+CoreDataProperties.swift */ = {isa = PBXFileReference; lastKnownFileType = sourcecode.swift; name = "BgReading+CoreDataProperties.swift"; path = "../Extensions/BgReading+CoreDataProperties.swift"; sourceTree = "<group>"; };
		F85DC2E921CFE2F500B9F74A /* Sensor+CoreDataProperties.swift */ = {isa = PBXFileReference; lastKnownFileType = sourcecode.swift; name = "Sensor+CoreDataProperties.swift"; path = "../Extensions/Sensor+CoreDataProperties.swift"; sourceTree = "<group>"; };
		F85DC2F021CFE3D400B9F74A /* Calibration+CoreDataClass.swift */ = {isa = PBXFileReference; fileEncoding = 4; lastKnownFileType = sourcecode.swift; path = "Calibration+CoreDataClass.swift"; sourceTree = "<group>"; };
		F85DC2F121CFE3D400B9F74A /* Sensor+CoreDataClass.swift */ = {isa = PBXFileReference; fileEncoding = 4; lastKnownFileType = sourcecode.swift; path = "Sensor+CoreDataClass.swift"; sourceTree = "<group>"; };
		F85DC2F221CFE3D400B9F74A /* BgReading+CoreDataClass.swift */ = {isa = PBXFileReference; fileEncoding = 4; lastKnownFileType = sourcecode.swift; path = "BgReading+CoreDataClass.swift"; sourceTree = "<group>"; };
		F867E25D2252ADAB000FD265 /* Calibration+CoreDataProperties.swift */ = {isa = PBXFileReference; lastKnownFileType = sourcecode.swift; name = "Calibration+CoreDataProperties.swift"; path = "xdrip/Core Data/extensions/Calibration+CoreDataProperties.swift"; sourceTree = SOURCE_ROOT; };
		F8691887239CEEFA0065B607 /* BluetoothPeripheralViewModel.swift */ = {isa = PBXFileReference; fileEncoding = 4; lastKnownFileType = sourcecode.swift; path = BluetoothPeripheralViewModel.swift; sourceTree = "<group>"; };
		F869188B23A044340065B607 /* TextsM5StackView.swift */ = {isa = PBXFileReference; lastKnownFileType = sourcecode.swift; path = TextsM5StackView.swift; sourceTree = "<group>"; };
		F86A3C6B247718C700EE7E46 /* ar */ = {isa = PBXFileReference; lastKnownFileType = text.plist.strings; name = ar; path = ar.lproj/Alerts.strings; sourceTree = "<group>"; };
		F86A3C6C247718C700EE7E46 /* ar */ = {isa = PBXFileReference; lastKnownFileType = text.plist.strings; name = ar; path = ar.lproj/AlertTypesSettingsView.strings; sourceTree = "<group>"; };
		F86A3C6D247718C700EE7E46 /* ar */ = {isa = PBXFileReference; lastKnownFileType = text.plist.strings; name = ar; path = ar.lproj/BluetoothPeripheralsView.strings; sourceTree = "<group>"; };
		F86A3C6E247718C700EE7E46 /* ar */ = {isa = PBXFileReference; lastKnownFileType = text.plist.strings; name = ar; path = ar.lproj/BluetoothPeripheralView.strings; sourceTree = "<group>"; };
		F86A3C6F247718C700EE7E46 /* ar */ = {isa = PBXFileReference; lastKnownFileType = text.plist.strings; name = ar; path = ar.lproj/CalibrationRequest.strings; sourceTree = "<group>"; };
		F86A3C70247718C700EE7E46 /* ar */ = {isa = PBXFileReference; lastKnownFileType = text.plist.strings; name = ar; path = ar.lproj/Common.strings; sourceTree = "<group>"; };
		F86A3C71247718C700EE7E46 /* ar */ = {isa = PBXFileReference; lastKnownFileType = text.plist.strings; name = ar; path = ar.lproj/DexcomShareTestResult.strings; sourceTree = "<group>"; };
		F86A3C72247718C700EE7E46 /* ar */ = {isa = PBXFileReference; lastKnownFileType = text.plist.strings; name = ar; path = ar.lproj/ErrorMessages.strings; sourceTree = "<group>"; };
		F86A3C73247718C700EE7E46 /* ar */ = {isa = PBXFileReference; lastKnownFileType = text.plist.strings; name = ar; path = ar.lproj/HomeView.strings; sourceTree = "<group>"; };
		F86A3C74247718C700EE7E46 /* ar */ = {isa = PBXFileReference; lastKnownFileType = text.plist.strings; name = ar; path = ar.lproj/Localizable.strings; sourceTree = "<group>"; };
		F86A3C75247718C700EE7E46 /* ar */ = {isa = PBXFileReference; lastKnownFileType = text.plist.strings; name = ar; path = ar.lproj/M5StackView.strings; sourceTree = "<group>"; };
		F86A3C76247718C700EE7E46 /* ar */ = {isa = PBXFileReference; lastKnownFileType = text.plist.strings; name = ar; path = ar.lproj/NightScoutTestResult.strings; sourceTree = "<group>"; };
		F86A3C77247718C700EE7E46 /* ar */ = {isa = PBXFileReference; lastKnownFileType = text.plist.strings; name = ar; path = ar.lproj/SettingsViews.strings; sourceTree = "<group>"; };
		F86A3C78247718C700EE7E46 /* ar */ = {isa = PBXFileReference; lastKnownFileType = text.plist.strings; name = ar; path = ar.lproj/SpeakReading.strings; sourceTree = "<group>"; };
		F86A3C79247718C800EE7E46 /* ar */ = {isa = PBXFileReference; lastKnownFileType = text.plist.strings; name = ar; path = ar.lproj/LaunchScreen.strings; sourceTree = "<group>"; };
		F86A3C7A247718C800EE7E46 /* ar */ = {isa = PBXFileReference; lastKnownFileType = text.plist.strings; name = ar; path = ar.lproj/Main.strings; sourceTree = "<group>"; };
		F878FA7C2405B3CF00BC6DA6 /* BluetoothPeripheralManager+CGMBubbleTransmitterDelegate.swift */ = {isa = PBXFileReference; lastKnownFileType = sourcecode.swift; path = "BluetoothPeripheralManager+CGMBubbleTransmitterDelegate.swift"; sourceTree = "<group>"; };
		F889CB70236D84AC00A81068 /* en */ = {isa = PBXFileReference; lastKnownFileType = text.plist.strings; name = en; path = en.lproj/M5StackView.strings; sourceTree = "<group>"; };
		F889CB8D236D89C800A81068 /* de */ = {isa = PBXFileReference; lastKnownFileType = text.plist.strings; name = de; path = de.lproj/LaunchScreen.strings; sourceTree = "<group>"; };
		F889CB8E236D89C800A81068 /* de */ = {isa = PBXFileReference; lastKnownFileType = text.plist.strings; name = de; path = de.lproj/Main.strings; sourceTree = "<group>"; };
		F889CB97236D89C800A81068 /* de */ = {isa = PBXFileReference; lastKnownFileType = text.plist.strings; name = de; path = de.lproj/Localizable.strings; sourceTree = "<group>"; };
		F889CB9D236D8EEC00A81068 /* xdrip v4.xcdatamodel */ = {isa = PBXFileReference; lastKnownFileType = wrapper.xcdatamodel; path = "xdrip v4.xcdatamodel"; sourceTree = "<group>"; };
		F890E079247687AE008FB2EC /* URL.swift */ = {isa = PBXFileReference; lastKnownFileType = sourcecode.swift; path = URL.swift; sourceTree = "<group>"; };
		F89467ED249EBBDD00F18424 /* LibreRawGlucoseWeb.swift */ = {isa = PBXFileReference; lastKnownFileType = sourcecode.swift; path = LibreRawGlucoseWeb.swift; sourceTree = "<group>"; };
		F89467EF249FFF5900F18424 /* LibreRawGlucoseOOPGlucose.swift */ = {isa = PBXFileReference; lastKnownFileType = sourcecode.swift; path = LibreRawGlucoseOOPGlucose.swift; sourceTree = "<group>"; };
		F89467F1249FFF8700F18424 /* LibreRawGlucoseOOPA2List.swift */ = {isa = PBXFileReference; lastKnownFileType = sourcecode.swift; path = LibreRawGlucoseOOPA2List.swift; sourceTree = "<group>"; };
		F89467F3249FFFA700F18424 /* LibreRawGlucoseOOPA2Cotent.swift */ = {isa = PBXFileReference; lastKnownFileType = sourcecode.swift; path = LibreRawGlucoseOOPA2Cotent.swift; sourceTree = "<group>"; };
		F89467F724A7C94C00F18424 /* LibreHistoricGlucoseA2.swift */ = {isa = PBXFileReference; fileEncoding = 4; lastKnownFileType = sourcecode.swift; path = LibreHistoricGlucoseA2.swift; sourceTree = "<group>"; };
		F897AAF82200F2D200CDDD10 /* CBPeripheralState.swift */ = {isa = PBXFileReference; lastKnownFileType = sourcecode.swift; path = CBPeripheralState.swift; sourceTree = "<group>"; };
		F897AAFA2201018800CDDD10 /* String.swift */ = {isa = PBXFileReference; lastKnownFileType = sourcecode.swift; path = String.swift; sourceTree = "<group>"; };
		F897E24A23FC86CF0075E0E8 /* CGMG5TransmitterDelegate.swift */ = {isa = PBXFileReference; fileEncoding = 4; lastKnownFileType = sourcecode.swift; path = CGMG5TransmitterDelegate.swift; sourceTree = "<group>"; };
		F897E24C23FC871C0075E0E8 /* BluetoothPeripheralManager+CGMG5TransmitterDelegate.swift */ = {isa = PBXFileReference; fileEncoding = 4; lastKnownFileType = sourcecode.swift; path = "BluetoothPeripheralManager+CGMG5TransmitterDelegate.swift"; sourceTree = "<group>"; };
		F897E24D23FC871C0075E0E8 /* BluetoothPeripheralManager+M5StackBluetoothTransmitterDelegate.swift */ = {isa = PBXFileReference; fileEncoding = 4; lastKnownFileType = sourcecode.swift; path = "BluetoothPeripheralManager+M5StackBluetoothTransmitterDelegate.swift"; sourceTree = "<group>"; };
		F897E24E23FC871C0075E0E8 /* BluetoothPeripheralManager+BluetoothTransmitterDelegate.swift */ = {isa = PBXFileReference; fileEncoding = 4; lastKnownFileType = sourcecode.swift; path = "BluetoothPeripheralManager+BluetoothTransmitterDelegate.swift"; sourceTree = "<group>"; };
		F897E24F23FC871C0075E0E8 /* BluetoothPeripheralManager+WatlaaBluetoothTransmitterDelegate.swift */ = {isa = PBXFileReference; fileEncoding = 4; lastKnownFileType = sourcecode.swift; path = "BluetoothPeripheralManager+WatlaaBluetoothTransmitterDelegate.swift"; sourceTree = "<group>"; };
		F898EDE9233F53BF00BFB79B /* UIButton.swift */ = {isa = PBXFileReference; lastKnownFileType = sourcecode.swift; path = UIButton.swift; sourceTree = "<group>"; };
		F898EDEB233F549100BFB79B /* UIBarButtonItem.swift */ = {isa = PBXFileReference; lastKnownFileType = sourcecode.swift; path = UIBarButtonItem.swift; sourceTree = "<group>"; };
		F898EDF0234A494C00BFB79B /* xdrip v3.xcdatamodel */ = {isa = PBXFileReference; lastKnownFileType = wrapper.xcdatamodel; path = "xdrip v3.xcdatamodel"; sourceTree = "<group>"; };
		F898EDF1234A8A0500BFB79B /* UInt8.swift */ = {isa = PBXFileReference; lastKnownFileType = sourcecode.swift; path = UInt8.swift; sourceTree = "<group>"; };
		F898EDF3234A8A3200BFB79B /* UInt16.swift */ = {isa = PBXFileReference; lastKnownFileType = sourcecode.swift; path = UInt16.swift; sourceTree = "<group>"; };
		F898EDF5234A8A5700BFB79B /* UInt32.swift */ = {isa = PBXFileReference; lastKnownFileType = sourcecode.swift; path = UInt32.swift; sourceTree = "<group>"; };
		F8A1584C22ECA445007F5B5D /* SettingsViewDevelopmentSettingsViewModel.swift */ = {isa = PBXFileReference; lastKnownFileType = sourcecode.swift; path = SettingsViewDevelopmentSettingsViewModel.swift; sourceTree = "<group>"; };
		F8A1584E22ECB281007F5B5D /* SettingsViewInfoViewModel.swift */ = {isa = PBXFileReference; lastKnownFileType = sourcecode.swift; path = SettingsViewInfoViewModel.swift; sourceTree = "<group>"; };
		F8A1585022EDB597007F5B5D /* ConstantsBGGraphBuilder.swift */ = {isa = PBXFileReference; lastKnownFileType = sourcecode.swift; path = ConstantsBGGraphBuilder.swift; sourceTree = "<group>"; };
		F8A1585222EDB602007F5B5D /* ConstantsBloodGlucose.swift */ = {isa = PBXFileReference; lastKnownFileType = sourcecode.swift; path = ConstantsBloodGlucose.swift; sourceTree = "<group>"; };
		F8A1585422EDB706007F5B5D /* ConstantsCalibrationAlgorithms.swift */ = {isa = PBXFileReference; lastKnownFileType = sourcecode.swift; path = ConstantsCalibrationAlgorithms.swift; sourceTree = "<group>"; };
		F8A1585622EDB754007F5B5D /* ConstantsCoreData.swift */ = {isa = PBXFileReference; lastKnownFileType = sourcecode.swift; path = ConstantsCoreData.swift; sourceTree = "<group>"; };
		F8A1585822EDB7C6007F5B5D /* ConstantsDefaultAlertLevels.swift */ = {isa = PBXFileReference; lastKnownFileType = sourcecode.swift; path = ConstantsDefaultAlertLevels.swift; sourceTree = "<group>"; };
		F8A1585A22EDB7EA007F5B5D /* ConstantsDexcomG5.swift */ = {isa = PBXFileReference; lastKnownFileType = sourcecode.swift; path = ConstantsDexcomG5.swift; sourceTree = "<group>"; };
		F8A1585E22EDB81E007F5B5D /* ConstantsLog.swift */ = {isa = PBXFileReference; lastKnownFileType = sourcecode.swift; path = ConstantsLog.swift; sourceTree = "<group>"; };
		F8A1586022EDB844007F5B5D /* ConstantsNotifications.swift */ = {isa = PBXFileReference; lastKnownFileType = sourcecode.swift; path = ConstantsNotifications.swift; sourceTree = "<group>"; };
		F8A1586222EDB86E007F5B5D /* ConstantsSounds.swift */ = {isa = PBXFileReference; lastKnownFileType = sourcecode.swift; path = ConstantsSounds.swift; sourceTree = "<group>"; };
		F8A1586422EDB89D007F5B5D /* ConstantsDefaultAlertTypeSettings.swift */ = {isa = PBXFileReference; lastKnownFileType = sourcecode.swift; path = ConstantsDefaultAlertTypeSettings.swift; sourceTree = "<group>"; };
		F8A1586622EDB8BF007F5B5D /* ConstantsHomeView.swift */ = {isa = PBXFileReference; lastKnownFileType = sourcecode.swift; path = ConstantsHomeView.swift; sourceTree = "<group>"; };
		F8A1586A22EDB967007F5B5D /* ConstantsMaster.swift */ = {isa = PBXFileReference; lastKnownFileType = sourcecode.swift; path = ConstantsMaster.swift; sourceTree = "<group>"; };
		F8A1586C22EDB9BE007F5B5D /* ConstantsDexcomFollower.swift */ = {isa = PBXFileReference; fileEncoding = 4; lastKnownFileType = sourcecode.swift; path = ConstantsDexcomFollower.swift; sourceTree = "<group>"; };
		F8A1586E22EDC7EE007F5B5D /* ConstantsSuspensionPrevention.swift */ = {isa = PBXFileReference; lastKnownFileType = sourcecode.swift; path = ConstantsSuspensionPrevention.swift; sourceTree = "<group>"; };
		F8A1587022EDC865007F5B5D /* ConstantsSpeakReadingLanguages.swift */ = {isa = PBXFileReference; lastKnownFileType = sourcecode.swift; path = ConstantsSpeakReadingLanguages.swift; sourceTree = "<group>"; };
		F8A1587222EDC893007F5B5D /* ConstantsDexcomShare.swift */ = {isa = PBXFileReference; lastKnownFileType = sourcecode.swift; path = ConstantsDexcomShare.swift; sourceTree = "<group>"; };
		F8A389C723203E3E0010F405 /* ConstantsM5Stack.swift */ = {isa = PBXFileReference; lastKnownFileType = sourcecode.swift; path = ConstantsM5Stack.swift; sourceTree = "<group>"; };
		F8A389CE232AE2E90010F405 /* M5StackSettingsViewController.swift */ = {isa = PBXFileReference; lastKnownFileType = sourcecode.swift; path = M5StackSettingsViewController.swift; sourceTree = "<group>"; };
		F8A389E6232ECE7E0010F405 /* SettingsViewUtilities.swift */ = {isa = PBXFileReference; fileEncoding = 4; lastKnownFileType = sourcecode.swift; path = SettingsViewUtilities.swift; sourceTree = "<group>"; };
		F8A389EA233175A10010F405 /* SettingsViewM5StackSettingsViewModel.swift */ = {isa = PBXFileReference; lastKnownFileType = sourcecode.swift; path = SettingsViewM5StackSettingsViewModel.swift; sourceTree = "<group>"; };
		F8A389EC23342EB10010F405 /* ConstantsNightScout.swift */ = {isa = PBXFileReference; lastKnownFileType = sourcecode.swift; path = ConstantsNightScout.swift; sourceTree = "<group>"; };
		F8A54AAC22D6859200934E7A /* SlopeParameters.swift */ = {isa = PBXFileReference; fileEncoding = 4; lastKnownFileType = sourcecode.swift; path = SlopeParameters.swift; sourceTree = "<group>"; };
		F8A54AAE22D686CD00934E7A /* NightScoutBgReading.swift */ = {isa = PBXFileReference; fileEncoding = 4; lastKnownFileType = sourcecode.swift; path = NightScoutBgReading.swift; sourceTree = "<group>"; };
		F8A54B0A22D9215500934E7A /* xdrip-Bridging-Header.h */ = {isa = PBXFileReference; lastKnownFileType = sourcecode.c.h; path = "xdrip-Bridging-Header.h"; sourceTree = "<group>"; };
		F8AC425A21ADEBD60078C348 /* xdrip.app */ = {isa = PBXFileReference; explicitFileType = wrapper.application; includeInIndex = 0; path = xdrip.app; sourceTree = BUILT_PRODUCTS_DIR; };
		F8AC425D21ADEBD60078C348 /* AppDelegate.swift */ = {isa = PBXFileReference; lastKnownFileType = sourcecode.swift; path = AppDelegate.swift; sourceTree = "<group>"; };
		F8AC425F21ADEBD60078C348 /* RootViewController.swift */ = {isa = PBXFileReference; lastKnownFileType = sourcecode.swift; path = RootViewController.swift; sourceTree = "<group>"; };
		F8AC426421ADEBD60078C348 /* Base */ = {isa = PBXFileReference; lastKnownFileType = file.storyboard; name = Base; path = Base.lproj/Main.storyboard; sourceTree = "<group>"; };
		F8AC426621ADEBD70078C348 /* Assets.xcassets */ = {isa = PBXFileReference; lastKnownFileType = folder.assetcatalog; path = Assets.xcassets; sourceTree = "<group>"; };
		F8AC426921ADEBD70078C348 /* Base */ = {isa = PBXFileReference; lastKnownFileType = file.storyboard; name = Base; path = Base.lproj/LaunchScreen.storyboard; sourceTree = "<group>"; };
		F8AC426B21ADEBD70078C348 /* Info.plist */ = {isa = PBXFileReference; lastKnownFileType = text.plist.xml; path = Info.plist; sourceTree = "<group>"; };
		F8AC42A021B31F160078C348 /* xdrip.xcdatamodel */ = {isa = PBXFileReference; lastKnownFileType = wrapper.xcdatamodel; path = xdrip.xcdatamodel; sourceTree = "<group>"; };
		F8AF36142455C6F700B5977B /* ConstantsTrace.swift */ = {isa = PBXFileReference; lastKnownFileType = sourcecode.swift; path = ConstantsTrace.swift; sourceTree = "<group>"; };
		F8AF361A245D93ED00B5977B /* Int16.swift */ = {isa = PBXFileReference; lastKnownFileType = sourcecode.swift; path = Int16.swift; sourceTree = "<group>"; };
		F8B3A782225D37F2004BA588 /* TextsNightScoutTestResult.swift */ = {isa = PBXFileReference; lastKnownFileType = sourcecode.swift; path = TextsNightScoutTestResult.swift; sourceTree = "<group>"; };
		F8B3A787225D4473004BA588 /* en */ = {isa = PBXFileReference; lastKnownFileType = text.plist.strings; name = en; path = en.lproj/NightScoutTestResult.strings; sourceTree = "<group>"; };
		F8B3A78A225D473D004BA588 /* UIAlertController.swift */ = {isa = PBXFileReference; lastKnownFileType = sourcecode.swift; path = UIAlertController.swift; sourceTree = "<group>"; };
		F8B3A78C22622953004BA588 /* AlertType+CoreDataClass.swift */ = {isa = PBXFileReference; lastKnownFileType = sourcecode.swift; path = "AlertType+CoreDataClass.swift"; sourceTree = "<group>"; };
		F8B3A79022635A25004BA588 /* AlertType+CoreDataProperties.swift */ = {isa = PBXFileReference; lastKnownFileType = sourcecode.swift; path = "AlertType+CoreDataProperties.swift"; sourceTree = "<group>"; };
		F8B3A79122635A25004BA588 /* AlertEntry+CoreDataClass.swift */ = {isa = PBXFileReference; lastKnownFileType = sourcecode.swift; path = "AlertEntry+CoreDataClass.swift"; sourceTree = "<group>"; };
		F8B3A79222635A25004BA588 /* AlertEntry+CoreDataProperties.swift */ = {isa = PBXFileReference; lastKnownFileType = sourcecode.swift; path = "AlertEntry+CoreDataProperties.swift"; sourceTree = "<group>"; };
		F8B3A7B1226A0878004BA588 /* TextsAlerts.swift */ = {isa = PBXFileReference; lastKnownFileType = sourcecode.swift; path = TextsAlerts.swift; sourceTree = "<group>"; };
		F8B3A7B6226A0B12004BA588 /* nl */ = {isa = PBXFileReference; lastKnownFileType = text.plist.strings; name = nl; path = nl.lproj/Alerts.strings; sourceTree = "<group>"; };
		F8B3A7B8226CC0B7004BA588 /* shortlow2.mp3 */ = {isa = PBXFileReference; lastKnownFileType = audio.mp3; path = shortlow2.mp3; sourceTree = "<group>"; };
		F8B3A7B9226CC0B7004BA588 /* shortlow3.mp3 */ = {isa = PBXFileReference; lastKnownFileType = audio.mp3; path = shortlow3.mp3; sourceTree = "<group>"; };
		F8B3A7BA226CC0B7004BA588 /* bruteforce.mp3 */ = {isa = PBXFileReference; lastKnownFileType = audio.mp3; path = bruteforce.mp3; sourceTree = "<group>"; };
		F8B3A7BB226CC0B7004BA588 /* modern2.mp3 */ = {isa = PBXFileReference; lastKnownFileType = audio.mp3; path = modern2.mp3; sourceTree = "<group>"; };
		F8B3A7BC226CC0B7004BA588 /* shortlow1.mp3 */ = {isa = PBXFileReference; lastKnownFileType = audio.mp3; path = shortlow1.mp3; sourceTree = "<group>"; };
		F8B3A7BD226CC0B7004BA588 /* shortlow4.mp3 */ = {isa = PBXFileReference; lastKnownFileType = audio.mp3; path = shortlow4.mp3; sourceTree = "<group>"; };
		F8B3A7BE226CC0B7004BA588 /* shorthigh1.mp3 */ = {isa = PBXFileReference; lastKnownFileType = audio.mp3; path = shorthigh1.mp3; sourceTree = "<group>"; };
		F8B3A7BF226CC0B7004BA588 /* shorthigh3.mp3 */ = {isa = PBXFileReference; lastKnownFileType = audio.mp3; path = shorthigh3.mp3; sourceTree = "<group>"; };
		F8B3A7C0226CC0B7004BA588 /* shorthigh2.mp3 */ = {isa = PBXFileReference; lastKnownFileType = audio.mp3; path = shorthigh2.mp3; sourceTree = "<group>"; };
		F8B3A7C1226CC0B7004BA588 /* shorthigh4.mp3 */ = {isa = PBXFileReference; lastKnownFileType = audio.mp3; path = shorthigh4.mp3; sourceTree = "<group>"; };
		F8B3A7C2226CC0B7004BA588 /* modernalarm.mp3 */ = {isa = PBXFileReference; lastKnownFileType = audio.mp3; path = modernalarm.mp3; sourceTree = "<group>"; };
		F8B3A7C3226CC0B7004BA588 /* betterwakeup.mp3 */ = {isa = PBXFileReference; lastKnownFileType = audio.mp3; path = betterwakeup.mp3; sourceTree = "<group>"; };
		F8B3A7C4226CC0B7004BA588 /* spaceship.mp3 */ = {isa = PBXFileReference; lastKnownFileType = audio.mp3; path = spaceship.mp3; sourceTree = "<group>"; };
		F8B3A7C5226CC0B7004BA588 /* xdripalert.aif */ = {isa = PBXFileReference; lastKnownFileType = file; path = xdripalert.aif; sourceTree = "<group>"; };
		F8B3A7DE226E48C1004BA588 /* SoundPlayer.swift */ = {isa = PBXFileReference; fileEncoding = 4; lastKnownFileType = sourcecode.swift; path = SoundPlayer.swift; sourceTree = "<group>"; };
		F8B3A7F22278E0E7004BA588 /* SettingsViewModelProtocol.swift */ = {isa = PBXFileReference; fileEncoding = 4; lastKnownFileType = sourcecode.swift; path = SettingsViewModelProtocol.swift; sourceTree = "<group>"; };
		F8B3A807227A2933004BA588 /* SettingsSelectedRowAction.swift */ = {isa = PBXFileReference; lastKnownFileType = sourcecode.swift; path = SettingsSelectedRowAction.swift; sourceTree = "<group>"; };
		F8B3A809227A3D11004BA588 /* TextsAlertTypeSettings.swift */ = {isa = PBXFileReference; lastKnownFileType = sourcecode.swift; path = TextsAlertTypeSettings.swift; sourceTree = "<group>"; };
		F8B3A80C227A3E97004BA588 /* en */ = {isa = PBXFileReference; lastKnownFileType = text.plist.strings; name = en; path = en.lproj/AlertTypesSettingsView.strings; sourceTree = "<group>"; };
		F8B3A80E227A3EC8004BA588 /* nl */ = {isa = PBXFileReference; lastKnownFileType = text.plist.strings; name = nl; path = nl.lproj/AlertTypesSettingsView.strings; sourceTree = "<group>"; };
		F8B3A815227DEC91004BA588 /* SensorsAccessor.swift */ = {isa = PBXFileReference; fileEncoding = 4; lastKnownFileType = sourcecode.swift; path = SensorsAccessor.swift; sourceTree = "<group>"; };
		F8B3A816227DEC91004BA588 /* AlertEntriesAccessor.swift */ = {isa = PBXFileReference; fileEncoding = 4; lastKnownFileType = sourcecode.swift; path = AlertEntriesAccessor.swift; sourceTree = "<group>"; };
		F8B3A817227DEC91004BA588 /* CalibrationsAccessor.swift */ = {isa = PBXFileReference; fileEncoding = 4; lastKnownFileType = sourcecode.swift; path = CalibrationsAccessor.swift; sourceTree = "<group>"; };
		F8B3A818227DEC92004BA588 /* BgReadingsAccessor.swift */ = {isa = PBXFileReference; fileEncoding = 4; lastKnownFileType = sourcecode.swift; path = BgReadingsAccessor.swift; sourceTree = "<group>"; };
		F8B3A819227DEC92004BA588 /* README.md */ = {isa = PBXFileReference; fileEncoding = 4; lastKnownFileType = net.daringfireball.markdown; path = README.md; sourceTree = "<group>"; };
		F8B3A81A227DEC92004BA588 /* AlertTypesAccessor.swift */ = {isa = PBXFileReference; fileEncoding = 4; lastKnownFileType = sourcecode.swift; path = AlertTypesAccessor.swift; sourceTree = "<group>"; };
		F8B3A82C227F07D6004BA588 /* SettingsNavigationController.swift */ = {isa = PBXFileReference; fileEncoding = 4; lastKnownFileType = sourcecode.swift; path = SettingsNavigationController.swift; sourceTree = "<group>"; };
		F8B3A82F227F085A004BA588 /* SettingsTableViewCell.swift */ = {isa = PBXFileReference; fileEncoding = 4; lastKnownFileType = sourcecode.swift; path = SettingsTableViewCell.swift; sourceTree = "<group>"; };
		F8B3A832227F08AC004BA588 /* PickerViewData.swift */ = {isa = PBXFileReference; fileEncoding = 4; lastKnownFileType = sourcecode.swift; path = PickerViewData.swift; sourceTree = "<group>"; };
		F8B3A833227F08AC004BA588 /* PickerViewController.swift */ = {isa = PBXFileReference; fileEncoding = 4; lastKnownFileType = sourcecode.swift; path = PickerViewController.swift; sourceTree = "<group>"; };
		F8B3A838227F090D004BA588 /* SettingsViewAlertSettingsViewModel.swift */ = {isa = PBXFileReference; fileEncoding = 4; lastKnownFileType = sourcecode.swift; path = SettingsViewAlertSettingsViewModel.swift; sourceTree = "<group>"; };
		F8B3A839227F090D004BA588 /* SettingsViewDexcomSettingsViewModel.swift */ = {isa = PBXFileReference; fileEncoding = 4; lastKnownFileType = sourcecode.swift; path = SettingsViewDexcomSettingsViewModel.swift; sourceTree = "<group>"; };
		F8B3A83B227F090D004BA588 /* SettingsViewNightScoutSettingsViewModel.swift */ = {isa = PBXFileReference; fileEncoding = 4; lastKnownFileType = sourcecode.swift; path = SettingsViewNightScoutSettingsViewModel.swift; sourceTree = "<group>"; };
		F8B3A83C227F090D004BA588 /* SettingsViewHealthKitSettingsViewModel.swift */ = {isa = PBXFileReference; fileEncoding = 4; lastKnownFileType = sourcecode.swift; path = SettingsViewHealthKitSettingsViewModel.swift; sourceTree = "<group>"; };
		F8B3A83D227F090D004BA588 /* SettingsViewSpeakSettingsViewModel.swift */ = {isa = PBXFileReference; fileEncoding = 4; lastKnownFileType = sourcecode.swift; path = SettingsViewSpeakSettingsViewModel.swift; sourceTree = "<group>"; };
		F8B3A83E227F090D004BA588 /* SettingsViewGeneralSettingsViewModel.swift */ = {isa = PBXFileReference; fileEncoding = 4; lastKnownFileType = sourcecode.swift; path = SettingsViewGeneralSettingsViewModel.swift; sourceTree = "<group>"; };
		F8B3A841227F090D004BA588 /* SettingsViewController.swift */ = {isa = PBXFileReference; fileEncoding = 4; lastKnownFileType = sourcecode.swift; path = SettingsViewController.swift; sourceTree = "<group>"; };
		F8B3A84F227F26F8004BA588 /* AlertTypesSettingsViewController.swift */ = {isa = PBXFileReference; fileEncoding = 4; lastKnownFileType = sourcecode.swift; path = AlertTypesSettingsViewController.swift; sourceTree = "<group>"; };
		F8B3A852227F2743004BA588 /* AlertsSettingsViewController.swift */ = {isa = PBXFileReference; fileEncoding = 4; lastKnownFileType = sourcecode.swift; path = AlertsSettingsViewController.swift; sourceTree = "<group>"; };
		F8B3A855227F28DC004BA588 /* AlertTypeSettingsViewController.swift */ = {isa = PBXFileReference; lastKnownFileType = sourcecode.swift; path = AlertTypeSettingsViewController.swift; sourceTree = "<group>"; };
		F8B3A857227F6971004BA588 /* UISwitch.swift */ = {isa = PBXFileReference; lastKnownFileType = sourcecode.swift; path = UISwitch.swift; sourceTree = "<group>"; };
		F8B3A85A2280CCD1004BA588 /* AlertSettingsViewController.swift */ = {isa = PBXFileReference; lastKnownFileType = sourcecode.swift; path = AlertSettingsViewController.swift; sourceTree = "<group>"; };
		F8B3A85C22821BB6004BA588 /* Int.swift */ = {isa = PBXFileReference; lastKnownFileType = sourcecode.swift; path = Int.swift; sourceTree = "<group>"; };
		F8B48A9322B2A705009BCC01 /* TextsSpeakReading.swift */ = {isa = PBXFileReference; lastKnownFileType = sourcecode.swift; path = TextsSpeakReading.swift; sourceTree = "<group>"; };
		F8B48A9B22B2FA66009BCC01 /* en */ = {isa = PBXFileReference; lastKnownFileType = text.plist.strings; name = en; path = en.lproj/SpeakReading.strings; sourceTree = "<group>"; };
		F8B48A9D22B2FA6F009BCC01 /* nl */ = {isa = PBXFileReference; lastKnownFileType = text.plist.strings; name = nl; path = nl.lproj/SpeakReading.strings; sourceTree = "<group>"; };
		F8B48A9F22B2FA7B009BCC01 /* en */ = {isa = PBXFileReference; lastKnownFileType = text.plist.strings; name = en; path = en.lproj/HomeView.strings; sourceTree = "<group>"; };
		F8B48AA322B2FA9A009BCC01 /* en */ = {isa = PBXFileReference; lastKnownFileType = text.plist.strings; name = en; path = en.lproj/CalibrationRequest.strings; sourceTree = "<group>"; };
		F8B48AA622B2FF23009BCC01 /* es-MX */ = {isa = PBXFileReference; lastKnownFileType = text.plist.strings; name = "es-MX"; path = "es-MX.lproj/LaunchScreen.strings"; sourceTree = "<group>"; };
		F8B48AA722B2FF23009BCC01 /* es-MX */ = {isa = PBXFileReference; lastKnownFileType = text.plist.strings; name = "es-MX"; path = "es-MX.lproj/Main.strings"; sourceTree = "<group>"; };
		F8B48AA822B2FF23009BCC01 /* es-MX */ = {isa = PBXFileReference; lastKnownFileType = text.plist.strings; name = "es-MX"; path = "es-MX.lproj/CalibrationRequest.strings"; sourceTree = "<group>"; };
		F8B48AA922B2FF23009BCC01 /* es-MX */ = {isa = PBXFileReference; lastKnownFileType = text.plist.strings; name = "es-MX"; path = "es-MX.lproj/HomeView.strings"; sourceTree = "<group>"; };
		F8B48AAA22B2FF23009BCC01 /* es-MX */ = {isa = PBXFileReference; lastKnownFileType = text.plist.strings; name = "es-MX"; path = "es-MX.lproj/SpeakReading.strings"; sourceTree = "<group>"; };
		F8B48AAB22B2FF23009BCC01 /* es-MX */ = {isa = PBXFileReference; lastKnownFileType = text.plist.strings; name = "es-MX"; path = "es-MX.lproj/Alerts.strings"; sourceTree = "<group>"; };
		F8B48AAC22B2FF24009BCC01 /* es-MX */ = {isa = PBXFileReference; lastKnownFileType = text.plist.strings; name = "es-MX"; path = "es-MX.lproj/AlertTypesSettingsView.strings"; sourceTree = "<group>"; };
		F8B48AAD22B2FF24009BCC01 /* es-MX */ = {isa = PBXFileReference; lastKnownFileType = text.plist.strings; name = "es-MX"; path = "es-MX.lproj/Common.strings"; sourceTree = "<group>"; };
		F8B48AAE22B2FF24009BCC01 /* es-MX */ = {isa = PBXFileReference; lastKnownFileType = text.plist.strings; name = "es-MX"; path = "es-MX.lproj/ErrorMessages.strings"; sourceTree = "<group>"; };
		F8B48AAF22B2FF24009BCC01 /* es-MX */ = {isa = PBXFileReference; lastKnownFileType = text.plist.strings; name = "es-MX"; path = "es-MX.lproj/Localizable.strings"; sourceTree = "<group>"; };
		F8B48AB022B2FF24009BCC01 /* es-MX */ = {isa = PBXFileReference; lastKnownFileType = text.plist.strings; name = "es-MX"; path = "es-MX.lproj/NightScoutTestResult.strings"; sourceTree = "<group>"; };
		F8B48AB122B2FF24009BCC01 /* es-MX */ = {isa = PBXFileReference; lastKnownFileType = text.plist.strings; name = "es-MX"; path = "es-MX.lproj/SettingsViews.strings"; sourceTree = "<group>"; };
		F8B48AB222B2FF35009BCC01 /* es-ES */ = {isa = PBXFileReference; lastKnownFileType = text.plist.strings; name = "es-ES"; path = "es-ES.lproj/LaunchScreen.strings"; sourceTree = "<group>"; };
		F8B48AB322B2FF35009BCC01 /* es-ES */ = {isa = PBXFileReference; lastKnownFileType = text.plist.strings; name = "es-ES"; path = "es-ES.lproj/Main.strings"; sourceTree = "<group>"; };
		F8B48AB422B2FF35009BCC01 /* es-ES */ = {isa = PBXFileReference; lastKnownFileType = text.plist.strings; name = "es-ES"; path = "es-ES.lproj/CalibrationRequest.strings"; sourceTree = "<group>"; };
		F8B48AB522B2FF35009BCC01 /* es-ES */ = {isa = PBXFileReference; lastKnownFileType = text.plist.strings; name = "es-ES"; path = "es-ES.lproj/HomeView.strings"; sourceTree = "<group>"; };
		F8B48AB622B2FF35009BCC01 /* es-ES */ = {isa = PBXFileReference; lastKnownFileType = text.plist.strings; name = "es-ES"; path = "es-ES.lproj/SpeakReading.strings"; sourceTree = "<group>"; };
		F8B48AB722B2FF35009BCC01 /* es-ES */ = {isa = PBXFileReference; lastKnownFileType = text.plist.strings; name = "es-ES"; path = "es-ES.lproj/Alerts.strings"; sourceTree = "<group>"; };
		F8B48AB822B2FF35009BCC01 /* es-ES */ = {isa = PBXFileReference; lastKnownFileType = text.plist.strings; name = "es-ES"; path = "es-ES.lproj/AlertTypesSettingsView.strings"; sourceTree = "<group>"; };
		F8B48AB922B2FF35009BCC01 /* es-ES */ = {isa = PBXFileReference; lastKnownFileType = text.plist.strings; name = "es-ES"; path = "es-ES.lproj/Common.strings"; sourceTree = "<group>"; };
		F8B48ABA22B2FF35009BCC01 /* es-ES */ = {isa = PBXFileReference; lastKnownFileType = text.plist.strings; name = "es-ES"; path = "es-ES.lproj/ErrorMessages.strings"; sourceTree = "<group>"; };
		F8B48ABB22B2FF35009BCC01 /* es-ES */ = {isa = PBXFileReference; lastKnownFileType = text.plist.strings; name = "es-ES"; path = "es-ES.lproj/Localizable.strings"; sourceTree = "<group>"; };
		F8B48ABC22B2FF36009BCC01 /* es-ES */ = {isa = PBXFileReference; lastKnownFileType = text.plist.strings; name = "es-ES"; path = "es-ES.lproj/NightScoutTestResult.strings"; sourceTree = "<group>"; };
		F8B48ABD22B2FF36009BCC01 /* es-ES */ = {isa = PBXFileReference; lastKnownFileType = text.plist.strings; name = "es-ES"; path = "es-ES.lproj/SettingsViews.strings"; sourceTree = "<group>"; };
		F8B48ABE22B37BE5009BCC01 /* sl */ = {isa = PBXFileReference; lastKnownFileType = text.plist.strings; name = sl; path = sl.lproj/LaunchScreen.strings; sourceTree = "<group>"; };
		F8B48ABF22B37BE5009BCC01 /* sl */ = {isa = PBXFileReference; lastKnownFileType = text.plist.strings; name = sl; path = sl.lproj/Main.strings; sourceTree = "<group>"; };
		F8B48AC222B37BE6009BCC01 /* sl */ = {isa = PBXFileReference; lastKnownFileType = text.plist.strings; name = sl; path = sl.lproj/SpeakReading.strings; sourceTree = "<group>"; };
		F8B48AC722B37BE6009BCC01 /* sl */ = {isa = PBXFileReference; lastKnownFileType = text.plist.strings; name = sl; path = sl.lproj/Localizable.strings; sourceTree = "<group>"; };
		F8B48ACA22B37C00009BCC01 /* ru */ = {isa = PBXFileReference; lastKnownFileType = text.plist.strings; name = ru; path = ru.lproj/LaunchScreen.strings; sourceTree = "<group>"; };
		F8B48ACB22B37C00009BCC01 /* ru */ = {isa = PBXFileReference; lastKnownFileType = text.plist.strings; name = ru; path = ru.lproj/Main.strings; sourceTree = "<group>"; };
		F8B48ACE22B37C01009BCC01 /* ru */ = {isa = PBXFileReference; lastKnownFileType = text.plist.strings; name = ru; path = ru.lproj/SpeakReading.strings; sourceTree = "<group>"; };
		F8B48AD322B37C01009BCC01 /* ru */ = {isa = PBXFileReference; lastKnownFileType = text.plist.strings; name = ru; path = ru.lproj/Localizable.strings; sourceTree = "<group>"; };
		F8B48AE222B37C37009BCC01 /* pt-BR */ = {isa = PBXFileReference; lastKnownFileType = text.plist.strings; name = "pt-BR"; path = "pt-BR.lproj/SpeakReading.strings"; sourceTree = "<group>"; };
		F8B48AE322B37C49009BCC01 /* pl-PL */ = {isa = PBXFileReference; lastKnownFileType = text.plist.strings; name = "pl-PL"; path = "pl-PL.lproj/LaunchScreen.strings"; sourceTree = "<group>"; };
		F8B48AE422B37C49009BCC01 /* pl-PL */ = {isa = PBXFileReference; lastKnownFileType = text.plist.strings; name = "pl-PL"; path = "pl-PL.lproj/Main.strings"; sourceTree = "<group>"; };
		F8B48AE722B37C49009BCC01 /* pl-PL */ = {isa = PBXFileReference; lastKnownFileType = text.plist.strings; name = "pl-PL"; path = "pl-PL.lproj/SpeakReading.strings"; sourceTree = "<group>"; };
		F8B48AEC22B37C4A009BCC01 /* pl-PL */ = {isa = PBXFileReference; lastKnownFileType = text.plist.strings; name = "pl-PL"; path = "pl-PL.lproj/Localizable.strings"; sourceTree = "<group>"; };
		F8B48AEF22B37C5A009BCC01 /* it */ = {isa = PBXFileReference; lastKnownFileType = text.plist.strings; name = it; path = it.lproj/LaunchScreen.strings; sourceTree = "<group>"; };
		F8B48AF022B37C5B009BCC01 /* it */ = {isa = PBXFileReference; lastKnownFileType = text.plist.strings; name = it; path = it.lproj/Main.strings; sourceTree = "<group>"; };
		F8B48AF322B37C5C009BCC01 /* it */ = {isa = PBXFileReference; lastKnownFileType = text.plist.strings; name = it; path = it.lproj/SpeakReading.strings; sourceTree = "<group>"; };
		F8B48AF822B37C5C009BCC01 /* it */ = {isa = PBXFileReference; lastKnownFileType = text.plist.strings; name = it; path = it.lproj/Localizable.strings; sourceTree = "<group>"; };
		F8B48AFB22B37C67009BCC01 /* fr */ = {isa = PBXFileReference; lastKnownFileType = text.plist.strings; name = fr; path = fr.lproj/LaunchScreen.strings; sourceTree = "<group>"; };
		F8B48AFC22B37C67009BCC01 /* fr */ = {isa = PBXFileReference; lastKnownFileType = text.plist.strings; name = fr; path = fr.lproj/Main.strings; sourceTree = "<group>"; };
		F8B48AFF22B37C67009BCC01 /* fr */ = {isa = PBXFileReference; lastKnownFileType = text.plist.strings; name = fr; path = fr.lproj/SpeakReading.strings; sourceTree = "<group>"; };
		F8B48B0422B37C67009BCC01 /* fr */ = {isa = PBXFileReference; lastKnownFileType = text.plist.strings; name = fr; path = fr.lproj/Localizable.strings; sourceTree = "<group>"; };
		F8B48B0722B37C83009BCC01 /* zh */ = {isa = PBXFileReference; lastKnownFileType = text.plist.strings; name = zh; path = zh.lproj/LaunchScreen.strings; sourceTree = "<group>"; };
		F8B48B0822B37C83009BCC01 /* zh */ = {isa = PBXFileReference; lastKnownFileType = text.plist.strings; name = zh; path = zh.lproj/Main.strings; sourceTree = "<group>"; };
		F8B48B0922B37C83009BCC01 /* zh */ = {isa = PBXFileReference; lastKnownFileType = text.plist.strings; name = zh; path = zh.lproj/CalibrationRequest.strings; sourceTree = "<group>"; };
		F8B48B0A22B37C83009BCC01 /* zh */ = {isa = PBXFileReference; lastKnownFileType = text.plist.strings; name = zh; path = zh.lproj/HomeView.strings; sourceTree = "<group>"; };
		F8B48B0B22B37C83009BCC01 /* zh */ = {isa = PBXFileReference; lastKnownFileType = text.plist.strings; name = zh; path = zh.lproj/SpeakReading.strings; sourceTree = "<group>"; };
		F8B48B0C22B37C83009BCC01 /* zh */ = {isa = PBXFileReference; lastKnownFileType = text.plist.strings; name = zh; path = zh.lproj/Alerts.strings; sourceTree = "<group>"; };
		F8B48B0D22B37C84009BCC01 /* zh */ = {isa = PBXFileReference; lastKnownFileType = text.plist.strings; name = zh; path = zh.lproj/AlertTypesSettingsView.strings; sourceTree = "<group>"; };
		F8B48B0E22B37C84009BCC01 /* zh */ = {isa = PBXFileReference; lastKnownFileType = text.plist.strings; name = zh; path = zh.lproj/Common.strings; sourceTree = "<group>"; };
		F8B48B0F22B37C84009BCC01 /* zh */ = {isa = PBXFileReference; lastKnownFileType = text.plist.strings; name = zh; path = zh.lproj/ErrorMessages.strings; sourceTree = "<group>"; };
		F8B48B1022B37C84009BCC01 /* zh */ = {isa = PBXFileReference; lastKnownFileType = text.plist.strings; name = zh; path = zh.lproj/Localizable.strings; sourceTree = "<group>"; };
		F8B48B1122B37C84009BCC01 /* zh */ = {isa = PBXFileReference; lastKnownFileType = text.plist.strings; name = zh; path = zh.lproj/NightScoutTestResult.strings; sourceTree = "<group>"; };
		F8B48B1222B37C84009BCC01 /* zh */ = {isa = PBXFileReference; lastKnownFileType = text.plist.strings; name = zh; path = zh.lproj/SettingsViews.strings; sourceTree = "<group>"; };
		F8BDD4232218790E006EAB84 /* UserDefaults.swift */ = {isa = PBXFileReference; lastKnownFileType = sourcecode.swift; path = UserDefaults.swift; sourceTree = "<group>"; };
		F8BDD435221A0005006EAB84 /* en */ = {isa = PBXFileReference; lastKnownFileType = text.plist.strings; name = en; path = en.lproj/Main.strings; sourceTree = "<group>"; };
		F8BDD437221A0349006EAB84 /* en */ = {isa = PBXFileReference; lastKnownFileType = text.plist.strings; name = en; path = en.lproj/Localizable.strings; sourceTree = "<group>"; };
		F8BDD439221A096C006EAB84 /* nl */ = {isa = PBXFileReference; lastKnownFileType = text.plist.strings; name = nl; path = nl.lproj/LaunchScreen.strings; sourceTree = "<group>"; };
		F8BDD43A221A096C006EAB84 /* nl */ = {isa = PBXFileReference; lastKnownFileType = text.plist.strings; name = nl; path = nl.lproj/Main.strings; sourceTree = "<group>"; };
		F8BDD43B221A096D006EAB84 /* nl */ = {isa = PBXFileReference; lastKnownFileType = text.plist.strings; name = nl; path = nl.lproj/Localizable.strings; sourceTree = "<group>"; };
		F8BDD43E221B5BAF006EAB84 /* TextsErrorMessages.swift */ = {isa = PBXFileReference; lastKnownFileType = sourcecode.swift; path = TextsErrorMessages.swift; sourceTree = "<group>"; };
		F8BDD443221C9D0D006EAB84 /* en */ = {isa = PBXFileReference; lastKnownFileType = text.plist.strings; name = en; path = en.lproj/Common.strings; sourceTree = "<group>"; };
		F8BDD445221C9D10006EAB84 /* nl */ = {isa = PBXFileReference; lastKnownFileType = text.plist.strings; name = nl; path = nl.lproj/Common.strings; sourceTree = "<group>"; };
		F8BDD449221C9D70006EAB84 /* en */ = {isa = PBXFileReference; lastKnownFileType = text.plist.strings; name = en; path = en.lproj/ErrorMessages.strings; sourceTree = "<group>"; };
		F8BDD44F221CAA64006EAB84 /* TextsCommon.swift */ = {isa = PBXFileReference; lastKnownFileType = sourcecode.swift; path = TextsCommon.swift; sourceTree = "<group>"; };
		F8BDD451221DEAB1006EAB84 /* TextsSettingsView.swift */ = {isa = PBXFileReference; lastKnownFileType = sourcecode.swift; path = TextsSettingsView.swift; sourceTree = "<group>"; };
		F8BDD456221DEF22006EAB84 /* en */ = {isa = PBXFileReference; lastKnownFileType = text.plist.strings; name = en; path = en.lproj/SettingsViews.strings; sourceTree = "<group>"; };
		F8BDD458221DEF24006EAB84 /* nl */ = {isa = PBXFileReference; lastKnownFileType = text.plist.strings; name = nl; path = nl.lproj/SettingsViews.strings; sourceTree = "<group>"; };
		F8BECB01235CE3E20060DAE1 /* BloodGlucoseChartView.swift */ = {isa = PBXFileReference; fileEncoding = 4; lastKnownFileType = sourcecode.swift; path = BloodGlucoseChartView.swift; sourceTree = "<group>"; };
		F8BECB04235CE5D80060DAE1 /* GlucoseChartManager.swift */ = {isa = PBXFileReference; fileEncoding = 4; lastKnownFileType = sourcecode.swift; path = GlucoseChartManager.swift; sourceTree = "<group>"; };
		F8BECB11235CEA9B0060DAE1 /* TimeInterval.swift */ = {isa = PBXFileReference; lastKnownFileType = sourcecode.swift; path = TimeInterval.swift; sourceTree = "<group>"; };
		F8C5EBE622F38F0E00563B5F /* Trace.swift */ = {isa = PBXFileReference; fileEncoding = 4; lastKnownFileType = sourcecode.swift; path = Trace.swift; sourceTree = "<group>"; };
		F8C5EBED22F5A52400563B5F /* pt-BR */ = {isa = PBXFileReference; lastKnownFileType = text.plist.strings; name = "pt-BR"; path = "pt-BR.lproj/Common.strings"; sourceTree = "<group>"; };
		F8C5EBEE22F5A52800563B5F /* pt */ = {isa = PBXFileReference; lastKnownFileType = text.plist.strings; name = pt; path = pt.lproj/Common.strings; sourceTree = "<group>"; };
		F8C9784C2428052D00A09483 /* CGMSensorType.swift */ = {isa = PBXFileReference; lastKnownFileType = sourcecode.swift; path = CGMSensorType.swift; sourceTree = "<group>"; };
		F8C9784F242A9FD500A09483 /* MiaoMiaoBluetoothPeripheralViewModel.swift */ = {isa = PBXFileReference; fileEncoding = 4; lastKnownFileType = sourcecode.swift; path = MiaoMiaoBluetoothPeripheralViewModel.swift; sourceTree = "<group>"; };
		F8C97851242AA70C00A09483 /* MiaoMiao+CoreDataClass.swift */ = {isa = PBXFileReference; fileEncoding = 4; lastKnownFileType = sourcecode.swift; path = "MiaoMiao+CoreDataClass.swift"; sourceTree = "<group>"; };
		F8C97852242AA70C00A09483 /* MiaoMiao+CoreDataProperties.swift */ = {isa = PBXFileReference; fileEncoding = 4; lastKnownFileType = sourcecode.swift; path = "MiaoMiao+CoreDataProperties.swift"; sourceTree = "<group>"; };
		F8C97855242AA86B00A09483 /* CGMMiaoMiaoTransmitterDelegate.swift */ = {isa = PBXFileReference; fileEncoding = 4; lastKnownFileType = sourcecode.swift; path = CGMMiaoMiaoTransmitterDelegate.swift; sourceTree = "<group>"; };
		F8C97858242AAE7A00A09483 /* MiaoMiao+BluetoothPeripheral.swift */ = {isa = PBXFileReference; fileEncoding = 4; lastKnownFileType = sourcecode.swift; path = "MiaoMiao+BluetoothPeripheral.swift"; sourceTree = "<group>"; };
		F8C9785A242ABD9800A09483 /* BluetoothPeripheralManager+CGMMiaoMiaoTransmitterDelegate.swift */ = {isa = PBXFileReference; fileEncoding = 4; lastKnownFileType = sourcecode.swift; path = "BluetoothPeripheralManager+CGMMiaoMiaoTransmitterDelegate.swift"; sourceTree = "<group>"; };
		F8DF764E23DCF64F00063910 /* xdrip v10.xcdatamodel */ = {isa = PBXFileReference; lastKnownFileType = wrapper.xcdatamodel; path = "xdrip v10.xcdatamodel"; sourceTree = "<group>"; };
		F8DF765123E34E6A00063910 /* xdrip v11.xcdatamodel */ = {isa = PBXFileReference; lastKnownFileType = wrapper.xcdatamodel; path = "xdrip v11.xcdatamodel"; sourceTree = "<group>"; };
		F8DF765223E34F4500063910 /* DexcomG5+CoreDataClass.swift */ = {isa = PBXFileReference; lastKnownFileType = sourcecode.swift; path = "DexcomG5+CoreDataClass.swift"; sourceTree = "<group>"; };
		F8DF765423E34FD500063910 /* DexcomG5+CoreDataProperties.swift */ = {isa = PBXFileReference; lastKnownFileType = sourcecode.swift; path = "DexcomG5+CoreDataProperties.swift"; sourceTree = "<group>"; };
		F8DF765B23E350B100063910 /* DexcomG5+BluetoothPeripheral.swift */ = {isa = PBXFileReference; fileEncoding = 4; lastKnownFileType = sourcecode.swift; path = "DexcomG5+BluetoothPeripheral.swift"; sourceTree = "<group>"; };
		F8DF765F23E38FC100063910 /* BLEPeripheral+CoreDataClass.swift */ = {isa = PBXFileReference; lastKnownFileType = sourcecode.swift; path = "BLEPeripheral+CoreDataClass.swift"; sourceTree = "<group>"; };
		F8DF766123E390D100063910 /* BLEPeripheral+CoreDataProperties.swift */ = {isa = PBXFileReference; lastKnownFileType = sourcecode.swift; path = "BLEPeripheral+CoreDataProperties.swift"; sourceTree = "<group>"; };
		F8DF766323E781C100063910 /* BLEPeripheralAccessor.swift */ = {isa = PBXFileReference; lastKnownFileType = sourcecode.swift; path = BLEPeripheralAccessor.swift; sourceTree = "<group>"; };
		F8DF766C23ED9B0900063910 /* DexcomG5BluetoothPeripheralViewModel.swift */ = {isa = PBXFileReference; lastKnownFileType = sourcecode.swift; path = DexcomG5BluetoothPeripheralViewModel.swift; sourceTree = "<group>"; };
		F8E3A2A223D4E7E200E5E98A /* Default-568h@2x.png */ = {isa = PBXFileReference; lastKnownFileType = image.png; path = "Default-568h@2x.png"; sourceTree = "<group>"; };
		F8E3A2A423D78FBD00E5E98A /* SettingsViewAppleWatchSettingsViewModel.swift */ = {isa = PBXFileReference; lastKnownFileType = sourcecode.swift; path = SettingsViewAppleWatchSettingsViewModel.swift; sourceTree = "<group>"; };
		F8E3A2A823D906C200E5E98A /* WatchManager.swift */ = {isa = PBXFileReference; lastKnownFileType = sourcecode.swift; path = WatchManager.swift; sourceTree = "<group>"; };
		F8E3A2AA23DA520B00E5E98A /* ConstantsWatch.swift */ = {isa = PBXFileReference; lastKnownFileType = sourcecode.swift; path = ConstantsWatch.swift; sourceTree = "<group>"; };
		F8E3C3AA21FE17B700907A04 /* StringProtocol.swift */ = {isa = PBXFileReference; lastKnownFileType = sourcecode.swift; path = StringProtocol.swift; sourceTree = "<group>"; };
		F8E3C3AC21FE551C00907A04 /* DexcomCalibrator.swift */ = {isa = PBXFileReference; lastKnownFileType = sourcecode.swift; path = DexcomCalibrator.swift; sourceTree = "<group>"; };
		F8E51D5C2448D8B5001C9E5A /* LoopManager.swift */ = {isa = PBXFileReference; fileEncoding = 4; lastKnownFileType = sourcecode.swift; path = LoopManager.swift; sourceTree = "<group>"; };
		F8E51D5E2448E2E8001C9E5A /* ConstantsShareWithLoop.swift */ = {isa = PBXFileReference; lastKnownFileType = sourcecode.swift; path = ConstantsShareWithLoop.swift; sourceTree = "<group>"; };
		F8E51D602448E695001C9E5A /* Bundle.swift */ = {isa = PBXFileReference; lastKnownFileType = sourcecode.swift; path = Bundle.swift; sourceTree = "<group>"; };
		F8E51D62244B3386001C9E5A /* MiaoMiaoResponseType.swift */ = {isa = PBXFileReference; lastKnownFileType = sourcecode.swift; path = MiaoMiaoResponseType.swift; sourceTree = "<group>"; };
		F8E51D64244BA790001C9E5A /* WatlaaBluetoothPeripheralViewModel.swift */ = {isa = PBXFileReference; fileEncoding = 4; lastKnownFileType = sourcecode.swift; path = WatlaaBluetoothPeripheralViewModel.swift; sourceTree = "<group>"; };
		F8E51D66244BAE0E001C9E5A /* WatlaaBluetoothTransmitterMaster+CGMTransmitter.swift */ = {isa = PBXFileReference; fileEncoding = 4; lastKnownFileType = sourcecode.swift; path = "WatlaaBluetoothTransmitterMaster+CGMTransmitter.swift"; sourceTree = "<group>"; };
		F8E51D6824549E2C001C9E5A /* SettingsViewTraceSettingsViewModel.swift */ = {isa = PBXFileReference; lastKnownFileType = sourcecode.swift; path = SettingsViewTraceSettingsViewModel.swift; sourceTree = "<group>"; };
		F8EA6C8121B723BC0082976B /* Date.swift */ = {isa = PBXFileReference; lastKnownFileType = sourcecode.swift; path = Date.swift; sourceTree = "<group>"; };
		F8EA6CA821BBE3010082976B /* UniqueId.swift */ = {isa = PBXFileReference; lastKnownFileType = sourcecode.swift; path = UniqueId.swift; sourceTree = "<group>"; };
		F8EBB030239701DA0058B0D4 /* xdrip v6.xcdatamodel */ = {isa = PBXFileReference; lastKnownFileType = wrapper.xcdatamodel; path = "xdrip v6.xcdatamodel"; sourceTree = "<group>"; };
		F8EEDD5322FF685400D2D610 /* NSMutableURLRequest.swift */ = {isa = PBXFileReference; lastKnownFileType = sourcecode.swift; path = NSMutableURLRequest.swift; sourceTree = "<group>"; };
		F8EEDD562300136F00D2D610 /* en */ = {isa = PBXFileReference; lastKnownFileType = text.plist.strings; name = en; path = en.lproj/DexcomShareTestResult.strings; sourceTree = "<group>"; };
		F8EEDD592300138700D2D610 /* es-MX */ = {isa = PBXFileReference; lastKnownFileType = text.plist.strings; name = "es-MX"; path = "es-MX.lproj/DexcomShareTestResult.strings"; sourceTree = "<group>"; };
		F8EEDD5A2300139000D2D610 /* es-ES */ = {isa = PBXFileReference; lastKnownFileType = text.plist.strings; name = "es-ES"; path = "es-ES.lproj/DexcomShareTestResult.strings"; sourceTree = "<group>"; };
		F8EEDD5D2300139500D2D610 /* pt-BR */ = {isa = PBXFileReference; lastKnownFileType = text.plist.strings; name = "pt-BR"; path = "pt-BR.lproj/DexcomShareTestResult.strings"; sourceTree = "<group>"; };
		F8EEDD612300139800D2D610 /* zh */ = {isa = PBXFileReference; lastKnownFileType = text.plist.strings; name = zh; path = zh.lproj/DexcomShareTestResult.strings; sourceTree = "<group>"; };
		F8EEDD622300139A00D2D610 /* pt */ = {isa = PBXFileReference; lastKnownFileType = text.plist.strings; name = pt; path = pt.lproj/DexcomShareTestResult.strings; sourceTree = "<group>"; };
		F8EEDD6323020FAD00D2D610 /* NoCalibrator.swift */ = {isa = PBXFileReference; lastKnownFileType = sourcecode.swift; path = NoCalibrator.swift; sourceTree = "<group>"; };
		F8F971B123A5914C00C3F17D /* M5Stack+BluetoothPeripheral.swift */ = {isa = PBXFileReference; fileEncoding = 4; lastKnownFileType = sourcecode.swift; path = "M5Stack+BluetoothPeripheral.swift"; sourceTree = "<group>"; };
		F8F971B423A5914C00C3F17D /* BluetoothPeripheralType.swift */ = {isa = PBXFileReference; fileEncoding = 4; lastKnownFileType = sourcecode.swift; path = BluetoothPeripheralType.swift; sourceTree = "<group>"; };
		F8F971B523A5914C00C3F17D /* BluetoothPeripheral.swift */ = {isa = PBXFileReference; fileEncoding = 4; lastKnownFileType = sourcecode.swift; path = BluetoothPeripheral.swift; sourceTree = "<group>"; };
		F8F971BD23A5915900C3F17D /* CGMG6Transmitter.swift */ = {isa = PBXFileReference; fileEncoding = 4; lastKnownFileType = sourcecode.swift; path = CGMG6Transmitter.swift; sourceTree = "<group>"; };
		F8F971BF23A5915900C3F17D /* CGMG5Transmitter.swift */ = {isa = PBXFileReference; fileEncoding = 4; lastKnownFileType = sourcecode.swift; path = CGMG5Transmitter.swift; sourceTree = "<group>"; };
		F8F971C123A5915900C3F17D /* TransmitterVersionTxMessage.swift */ = {isa = PBXFileReference; fileEncoding = 4; lastKnownFileType = sourcecode.swift; path = TransmitterVersionTxMessage.swift; sourceTree = "<group>"; };
		F8F971C223A5915900C3F17D /* TransmitterMessage.swift */ = {isa = PBXFileReference; fileEncoding = 4; lastKnownFileType = sourcecode.swift; path = TransmitterMessage.swift; sourceTree = "<group>"; };
		F8F971C323A5915900C3F17D /* AuthRequestTxMessage.swift */ = {isa = PBXFileReference; fileEncoding = 4; lastKnownFileType = sourcecode.swift; path = AuthRequestTxMessage.swift; sourceTree = "<group>"; };
		F8F971C423A5915900C3F17D /* AuthChallengeTxMessage.swift */ = {isa = PBXFileReference; fileEncoding = 4; lastKnownFileType = sourcecode.swift; path = AuthChallengeTxMessage.swift; sourceTree = "<group>"; };
		F8F971C523A5915900C3F17D /* BatteryStatusTxMessage.swift */ = {isa = PBXFileReference; fileEncoding = 4; lastKnownFileType = sourcecode.swift; path = BatteryStatusTxMessage.swift; sourceTree = "<group>"; };
		F8F971C623A5915900C3F17D /* AESCrypt.m */ = {isa = PBXFileReference; fileEncoding = 4; lastKnownFileType = sourcecode.c.objc; path = AESCrypt.m; sourceTree = "<group>"; };
		F8F971C723A5915900C3F17D /* DexcomTransmitterOpCode.swift */ = {isa = PBXFileReference; fileEncoding = 4; lastKnownFileType = sourcecode.swift; path = DexcomTransmitterOpCode.swift; sourceTree = "<group>"; };
		F8F971C823A5915900C3F17D /* SensorDataRxMessage.swift */ = {isa = PBXFileReference; fileEncoding = 4; lastKnownFileType = sourcecode.swift; path = SensorDataRxMessage.swift; sourceTree = "<group>"; };
		F8F971C923A5915900C3F17D /* SensorDataTxMessage.swift */ = {isa = PBXFileReference; fileEncoding = 4; lastKnownFileType = sourcecode.swift; path = SensorDataTxMessage.swift; sourceTree = "<group>"; };
		F8F971CA23A5915900C3F17D /* AESCrypt.h */ = {isa = PBXFileReference; fileEncoding = 4; lastKnownFileType = sourcecode.c.h; path = AESCrypt.h; sourceTree = "<group>"; };
		F8F971CB23A5915900C3F17D /* ResetMessage.swift */ = {isa = PBXFileReference; fileEncoding = 4; lastKnownFileType = sourcecode.swift; path = ResetMessage.swift; sourceTree = "<group>"; };
		F8F971CC23A5915900C3F17D /* AuthRequestRxMessage.swift */ = {isa = PBXFileReference; fileEncoding = 4; lastKnownFileType = sourcecode.swift; path = AuthRequestRxMessage.swift; sourceTree = "<group>"; };
		F8F971CD23A5915900C3F17D /* NSData+CRC.swift */ = {isa = PBXFileReference; fileEncoding = 4; lastKnownFileType = sourcecode.swift; path = "NSData+CRC.swift"; sourceTree = "<group>"; };
		F8F971CE23A5915900C3F17D /* TransmitterVersionRxMessage.swift */ = {isa = PBXFileReference; fileEncoding = 4; lastKnownFileType = sourcecode.swift; path = TransmitterVersionRxMessage.swift; sourceTree = "<group>"; };
		F8F971CF23A5915900C3F17D /* KeepAliveTxMessage.swift */ = {isa = PBXFileReference; fileEncoding = 4; lastKnownFileType = sourcecode.swift; path = KeepAliveTxMessage.swift; sourceTree = "<group>"; };
		F8F971D023A5915900C3F17D /* FirmwareVersionTxMessage.swift */ = {isa = PBXFileReference; fileEncoding = 4; lastKnownFileType = sourcecode.swift; path = FirmwareVersionTxMessage.swift; sourceTree = "<group>"; };
		F8F971D123A5915900C3F17D /* BatteryStatusRxMessage.swift */ = {isa = PBXFileReference; fileEncoding = 4; lastKnownFileType = sourcecode.swift; path = BatteryStatusRxMessage.swift; sourceTree = "<group>"; };
		F8F971D223A5915900C3F17D /* AuthChallengeRxMessage.swift */ = {isa = PBXFileReference; fileEncoding = 4; lastKnownFileType = sourcecode.swift; path = AuthChallengeRxMessage.swift; sourceTree = "<group>"; };
		F8F971D323A5915900C3F17D /* PairRequestTxMessage.swift */ = {isa = PBXFileReference; fileEncoding = 4; lastKnownFileType = sourcecode.swift; path = PairRequestTxMessage.swift; sourceTree = "<group>"; };
		F8F971D523A5915900C3F17D /* CGMG4xDripTransmitter.swift */ = {isa = PBXFileReference; fileEncoding = 4; lastKnownFileType = sourcecode.swift; path = CGMG4xDripTransmitter.swift; sourceTree = "<group>"; };
		F8F971D823A5915900C3F17D /* CGMDroplet1Transmitter.swift */ = {isa = PBXFileReference; fileEncoding = 4; lastKnownFileType = sourcecode.swift; path = CGMDroplet1Transmitter.swift; sourceTree = "<group>"; };
		F8F971DA23A5915900C3F17D /* CGMBlueReaderTransmitter.swift */ = {isa = PBXFileReference; fileEncoding = 4; lastKnownFileType = sourcecode.swift; path = CGMBlueReaderTransmitter.swift; sourceTree = "<group>"; };
		F8F971DC23A5915900C3F17D /* CGMGNSEntryTransmitter.swift */ = {isa = PBXFileReference; fileEncoding = 4; lastKnownFileType = sourcecode.swift; path = CGMGNSEntryTransmitter.swift; sourceTree = "<group>"; };
		F8F971DE23A5915900C3F17D /* CGMBubbleTransmitter.swift */ = {isa = PBXFileReference; fileEncoding = 4; lastKnownFileType = sourcecode.swift; path = CGMBubbleTransmitter.swift; sourceTree = "<group>"; };
		F8F971E023A5915900C3F17D /* CGMMiaoMiaoTransmitter.swift */ = {isa = PBXFileReference; fileEncoding = 4; lastKnownFileType = sourcecode.swift; path = CGMMiaoMiaoTransmitter.swift; sourceTree = "<group>"; };
		F8F971E223A5915900C3F17D /* LibreOOPResponse.swift */ = {isa = PBXFileReference; fileEncoding = 4; lastKnownFileType = sourcecode.swift; path = LibreOOPResponse.swift; sourceTree = "<group>"; };
		F8F971E423A5915900C3F17D /* LibreSensorState.swift */ = {isa = PBXFileReference; fileEncoding = 4; lastKnownFileType = sourcecode.swift; path = LibreSensorState.swift; sourceTree = "<group>"; };
		F8F971E523A5915900C3F17D /* LibreOOPClient.swift */ = {isa = PBXFileReference; fileEncoding = 4; lastKnownFileType = sourcecode.swift; path = LibreOOPClient.swift; sourceTree = "<group>"; };
		F8F971E723A5915900C3F17D /* LibreSensorSerialNumber.swift */ = {isa = PBXFileReference; fileEncoding = 4; lastKnownFileType = sourcecode.swift; path = LibreSensorSerialNumber.swift; sourceTree = "<group>"; };
		F8F971E823A5915900C3F17D /* CRC.swift */ = {isa = PBXFileReference; fileEncoding = 4; lastKnownFileType = sourcecode.swift; path = CRC.swift; sourceTree = "<group>"; };
		F8F971E923A5915900C3F17D /* LibreDataParser.swift */ = {isa = PBXFileReference; fileEncoding = 4; lastKnownFileType = sourcecode.swift; path = LibreDataParser.swift; sourceTree = "<group>"; };
		F8F971EA23A5915900C3F17D /* LibreMeasurement.swift */ = {isa = PBXFileReference; fileEncoding = 4; lastKnownFileType = sourcecode.swift; path = LibreMeasurement.swift; sourceTree = "<group>"; };
		F8F971EB23A5915900C3F17D /* LibreRawGlucoseData.swift */ = {isa = PBXFileReference; fileEncoding = 4; lastKnownFileType = sourcecode.swift; path = LibreRawGlucoseData.swift; sourceTree = "<group>"; };
		F8F971ED23A5915900C3F17D /* BluconTransmitterOpCode.swift */ = {isa = PBXFileReference; fileEncoding = 4; lastKnownFileType = sourcecode.swift; path = BluconTransmitterOpCode.swift; sourceTree = "<group>"; };
		F8F971EE23A5915900C3F17D /* CGMBluconTransmitter.swift */ = {isa = PBXFileReference; fileEncoding = 4; lastKnownFileType = sourcecode.swift; path = CGMBluconTransmitter.swift; sourceTree = "<group>"; };
		F8F971EF23A5915900C3F17D /* BluconUtilities.swift */ = {isa = PBXFileReference; fileEncoding = 4; lastKnownFileType = sourcecode.swift; path = BluconUtilities.swift; sourceTree = "<group>"; };
		F8F971F123A5915900C3F17D /* CGMTransmitter.swift */ = {isa = PBXFileReference; fileEncoding = 4; lastKnownFileType = sourcecode.swift; path = CGMTransmitter.swift; sourceTree = "<group>"; };
		F8F971F223A5915900C3F17D /* TransmitterBatteryInfo.swift */ = {isa = PBXFileReference; fileEncoding = 4; lastKnownFileType = sourcecode.swift; path = TransmitterBatteryInfo.swift; sourceTree = "<group>"; };
		F8F971F323A5915900C3F17D /* CGMTransmitterDelegate.swift */ = {isa = PBXFileReference; fileEncoding = 4; lastKnownFileType = sourcecode.swift; path = CGMTransmitterDelegate.swift; sourceTree = "<group>"; };
		F8F971F423A5915900C3F17D /* GlucoseData.swift */ = {isa = PBXFileReference; fileEncoding = 4; lastKnownFileType = sourcecode.swift; path = GlucoseData.swift; sourceTree = "<group>"; };
		F8F971F623A5915900C3F17D /* M5StackBluetoothTransmitter.swift */ = {isa = PBXFileReference; fileEncoding = 4; lastKnownFileType = sourcecode.swift; path = M5StackBluetoothTransmitter.swift; sourceTree = "<group>"; };
		F8F971F723A5915900C3F17D /* M5StackTransmitterOpCode.swift */ = {isa = PBXFileReference; fileEncoding = 4; lastKnownFileType = sourcecode.swift; path = M5StackTransmitterOpCode.swift; sourceTree = "<group>"; };
		F8F971F923A5915900C3F17D /* M5StackPacket.swift */ = {isa = PBXFileReference; fileEncoding = 4; lastKnownFileType = sourcecode.swift; path = M5StackPacket.swift; sourceTree = "<group>"; };
		F8F971FA23A5915900C3F17D /* M5StackUtilities.swift */ = {isa = PBXFileReference; fileEncoding = 4; lastKnownFileType = sourcecode.swift; path = M5StackUtilities.swift; sourceTree = "<group>"; };
		F8F971FC23A5915900C3F17D /* M5StackAuthenticateTXMessage.swift */ = {isa = PBXFileReference; fileEncoding = 4; lastKnownFileType = sourcecode.swift; path = M5StackAuthenticateTXMessage.swift; sourceTree = "<group>"; };
		F8F971FD23A5915900C3F17D /* M5StackReadBlePassWordTxMessage.swift */ = {isa = PBXFileReference; fileEncoding = 4; lastKnownFileType = sourcecode.swift; path = M5StackReadBlePassWordTxMessage.swift; sourceTree = "<group>"; };
		F8F971FE23A5915900C3F17D /* M5StackBluetoothTransmitterDelegate.swift */ = {isa = PBXFileReference; fileEncoding = 4; lastKnownFileType = sourcecode.swift; path = M5StackBluetoothTransmitterDelegate.swift; sourceTree = "<group>"; };
		F8F9720023A5915900C3F17D /* BluetoothTransmitterDelegate.swift */ = {isa = PBXFileReference; fileEncoding = 4; lastKnownFileType = sourcecode.swift; path = BluetoothTransmitterDelegate.swift; sourceTree = "<group>"; };
		F8F9720123A5915900C3F17D /* BluetoothTransmitter.swift */ = {isa = PBXFileReference; fileEncoding = 4; lastKnownFileType = sourcecode.swift; path = BluetoothTransmitter.swift; sourceTree = "<group>"; };
		F8F9723823A5928D00C3F17D /* M5StackBluetoothPeripheralViewModel.swift */ = {isa = PBXFileReference; fileEncoding = 4; lastKnownFileType = sourcecode.swift; path = M5StackBluetoothPeripheralViewModel.swift; sourceTree = "<group>"; };
		F8F9723D23A593C000C3F17D /* M5StickCBluetoothPeripheralViewModel.swift */ = {isa = PBXFileReference; fileEncoding = 4; lastKnownFileType = sourcecode.swift; path = M5StickCBluetoothPeripheralViewModel.swift; sourceTree = "<group>"; };
		F8F9724523A699CE00C3F17D /* xdrip v7.xcdatamodel */ = {isa = PBXFileReference; lastKnownFileType = wrapper.xcdatamodel; path = "xdrip v7.xcdatamodel"; sourceTree = "<group>"; };
		F8F9724623A69A8000C3F17D /* BluetoothPeripheralCategory.swift */ = {isa = PBXFileReference; lastKnownFileType = sourcecode.swift; path = BluetoothPeripheralCategory.swift; sourceTree = "<group>"; };
		F8F9724823A69DAE00C3F17D /* M5StickC.swift */ = {isa = PBXFileReference; lastKnownFileType = sourcecode.swift; path = M5StickC.swift; sourceTree = "<group>"; };
/* End PBXFileReference section */

/* Begin PBXFrameworksBuildPhase section */
		F8AC425721ADEBD60078C348 /* Frameworks */ = {
			isa = PBXFrameworksBuildPhase;
			buildActionMask = 2147483647;
			files = (
				A48D2DE552F4A356AA32746A /* Pods_xdrip.framework in Frameworks */,
				F821CF9722AE589E005C1E43 /* HealthKit.framework in Frameworks */,
			);
			runOnlyForDeploymentPostprocessing = 0;
		};
/* End PBXFrameworksBuildPhase section */

/* Begin PBXGroup section */
		48C0E851274A3BB6D42C6F20 /* Frameworks */ = {
			isa = PBXGroup;
			children = (
				F821CF9622AE589E005C1E43 /* HealthKit.framework */,
				662BEA7F7991B9BD2E7D3EA4 /* Pods_xdrip.framework */,
			);
			name = Frameworks;
			sourceTree = "<group>";
		};
		6933F5E98A8280DB39890854 /* Pods */ = {
			isa = PBXGroup;
			children = (
				148E05A6AF0290AE5815B0F9 /* Pods-xdrip.debug.xcconfig */,
				E2648F65F347D56D7DFFFAB7 /* Pods-xdrip.release.xcconfig */,
			);
			path = Pods;
			sourceTree = "<group>";
		};
		F8025C0B21D9513400ECF0C0 /* Extensions */ = {
			isa = PBXGroup;
			children = (
				F80610C3222D4E4D00D8F236 /* ActionClosureable-extension.swift */,
				F8025C0921D94FD700ECF0C0 /* CBManagerState.swift */,
				F897AAF82200F2D200CDDD10 /* CBPeripheralState.swift */,
				F8025C1221DA683400ECF0C0 /* Data.swift */,
				F8EA6C8121B723BC0082976B /* Date.swift */,
				F8025E4D21ED450300ECF0C0 /* Double.swift */,
				F8B3A85C22821BB6004BA588 /* Int.swift */,
				F8EEDD5322FF685400D2D610 /* NSMutableURLRequest.swift */,
				F897AAFA2201018800CDDD10 /* String.swift */,
				F8E3C3AA21FE17B700907A04 /* StringProtocol.swift */,
				F8BECB11235CEA9B0060DAE1 /* TimeInterval.swift */,
				F8B3A78A225D473D004BA588 /* UIAlertController.swift */,
				F898EDEB233F549100BFB79B /* UIBarButtonItem.swift */,
				F898EDE9233F53BF00BFB79B /* UIButton.swift */,
				F898EDF1234A8A0500BFB79B /* UInt8.swift */,
				F898EDF3234A8A3200BFB79B /* UInt16.swift */,
				F898EDF5234A8A5700BFB79B /* UInt32.swift */,
				F8025E6A21F7CD7600ECF0C0 /* UIStoryboard.swift */,
				F8B3A857227F6971004BA588 /* UISwitch.swift */,
				F8BDD4232218790E006EAB84 /* UserDefaults.swift */,
				F80859282364D61B00F3829D /* UserDefaults+charts.swift */,
				F808592C23677D6A00F3829D /* ChartPoint.swift */,
				F83098FD23AD3F84005741DF /* UITabBarController.swift */,
				F8E51D602448E695001C9E5A /* Bundle.swift */,
				F8AF361A245D93ED00B5977B /* Int16.swift */,
				F890E079247687AE008FB2EC /* URL.swift */,
			);
			path = Extensions;
			sourceTree = "<group>";
		};
		F8025E5221EE8CE500ECF0C0 /* Protocol */ = {
			isa = PBXGroup;
			children = (
				F8025E4F21EE746400ECF0C0 /* Calibrator.swift */,
			);
			path = Protocol;
			sourceTree = "<group>";
		};
		F8025E5921F7861200ECF0C0 /* Root View Controller */ = {
			isa = PBXGroup;
			children = (
				F8AC425F21ADEBD60078C348 /* RootViewController.swift */,
			);
			path = "Root View Controller";
			sourceTree = "<group>";
		};
		F8025E5A21F7AFA100ECF0C0 /* Resources */ = {
			isa = PBXGroup;
			children = (
				F8B3A7B7226CC0B7004BA588 /* sounds */,
				F8AC426621ADEBD70078C348 /* Assets.xcassets */,
			);
			path = Resources;
			sourceTree = "<group>";
		};
		F8025E5B21F7AFC600ECF0C0 /* Supporting Files */ = {
			isa = PBXGroup;
			children = (
				F8AC426B21ADEBD70078C348 /* Info.plist */,
			);
			path = "Supporting Files";
			sourceTree = "<group>";
		};
		F808D2C3240323750084B5DB /* Libre */ = {
			isa = PBXGroup;
			children = (
				F816E11F24392D27009EE65B /* Droplet */,
				F816E1112438A72C009EE65B /* BlueReader */,
				F816E10124367389009EE65B /* GNSENtry */,
				F816E0EB2432A55F009EE65B /* Blucon */,
				F8C9784E242A9FD500A09483 /* MiaoMiao */,
				F808D2C6240323AE0084B5DB /* Bubble */,
			);
			path = Libre;
			sourceTree = "<group>";
		};
		F808D2C6240323AE0084B5DB /* Bubble */ = {
			isa = PBXGroup;
			children = (
				F808D2C7240323CA0084B5DB /* BubbleBluetoothPeripheralViewModel.swift */,
			);
			path = Bubble;
			sourceTree = "<group>";
		};
		F808D2CF240329D40084B5DB /* Libre */ = {
			isa = PBXGroup;
			children = (
				F816E114243919ED009EE65B /* Droplet */,
				F816E1062437E58E009EE65B /* BlueReader */,
				F816E0FC24367338009EE65B /* GNSEntry */,
				F816E0E02432A4D1009EE65B /* Blucon */,
				F8C97857242AAE7A00A09483 /* MiaoMiao */,
				F808D2D0240329D40084B5DB /* Bubble */,
			);
			path = Libre;
			sourceTree = "<group>";
		};
		F808D2D0240329D40084B5DB /* Bubble */ = {
			isa = PBXGroup;
			children = (
				F808D2D1240329E70084B5DB /* Bubble+BluetoothPeripheral.swift */,
			);
			path = Bubble;
			sourceTree = "<group>";
		};
		F80ED2E8236F68D90005C035 /* M5StackSettingsViewModels */ = {
			isa = PBXGroup;
			children = (
				F80ED2E9236F68F90005C035 /* SettingsViewM5StackBluetoothSettingsViewModel.swift */,
				F80ED2EA236F68F90005C035 /* SettingsViewM5StackGeneralSettingsViewModel.swift */,
				F80ED2EB236F68F90005C035 /* SettingsViewM5StackWiFiSettingsViewModel.swift */,
			);
			path = M5StackSettingsViewModels;
			sourceTree = "<group>";
		};
		F816E0E02432A4D1009EE65B /* Blucon */ = {
			isa = PBXGroup;
			children = (
				F816E0E12432A4D1009EE65B /* Blucon+BluetoothPeripheral.swift */,
			);
			path = Blucon;
			sourceTree = "<group>";
		};
		F816E0EB2432A55F009EE65B /* Blucon */ = {
			isa = PBXGroup;
			children = (
				F816E0EC2432A55F009EE65B /* BluconBluetoothPeripheralViewModel.swift */,
			);
			path = Blucon;
			sourceTree = "<group>";
		};
		F816E0FC24367338009EE65B /* GNSEntry */ = {
			isa = PBXGroup;
			children = (
				F816E0FD24367338009EE65B /* GNSEntry+BluetoothPeripheral.swift */,
			);
			path = GNSEntry;
			sourceTree = "<group>";
		};
		F816E10124367389009EE65B /* GNSENtry */ = {
			isa = PBXGroup;
			children = (
				F816E10224367389009EE65B /* GNSEntryBluetoothPeripheralViewModel.swift */,
			);
			path = GNSENtry;
			sourceTree = "<group>";
		};
		F816E1062437E58E009EE65B /* BlueReader */ = {
			isa = PBXGroup;
			children = (
				F816E1072437E5B9009EE65B /* BlueReader+BluetoothPeripheral.swift */,
			);
			path = BlueReader;
			sourceTree = "<group>";
		};
		F816E1112438A72C009EE65B /* BlueReader */ = {
			isa = PBXGroup;
			children = (
			);
			path = BlueReader;
			sourceTree = "<group>";
		};
		F816E114243919ED009EE65B /* Droplet */ = {
			isa = PBXGroup;
			children = (
				F816E11524391A02009EE65B /* Droplet+BluetoothPeripheral.swift */,
			);
			path = Droplet;
			sourceTree = "<group>";
		};
		F816E11F24392D27009EE65B /* Droplet */ = {
			isa = PBXGroup;
			children = (
				F816E12024392D40009EE65B /* DropletBluetoothPeripheralViewModel.swift */,
			);
			path = Droplet;
			sourceTree = "<group>";
		};
		F816E1222439DB42009EE65B /* G4 */ = {
			isa = PBXGroup;
			children = (
				F816E1232439DB63009EE65B /* DexcomG4+BluetoothPeripheral.swift */,
			);
			path = G4;
			sourceTree = "<group>";
		};
		F816E12F2439E2A0009EE65B /* DexcomG4 */ = {
			isa = PBXGroup;
			children = (
				F816E1302439E2DD009EE65B /* DexcomG4BluetoothPeripheralViewModel.swift */,
			);
			path = DexcomG4;
			sourceTree = "<group>";
		};
		F81D6D4622BD5F43005EFAE2 /* DexcomShare */ = {
			isa = PBXGroup;
			children = (
				F81D6D4722BD5F62005EFAE2 /* DexcomShareUploadManager.swift */,
				F81D6D5122C27F18005EFAE2 /* BgReading+DexcomShare.swift */,
			);
			path = DexcomShare;
			sourceTree = "<group>";
		};
		F821CF48229BF43A005C1E43 /* Alerts */ = {
			isa = PBXGroup;
			children = (
				F821CF49229BF43A005C1E43 /* AlertKind.swift */,
				F821CF4A229BF43A005C1E43 /* SnoozeParameters.swift */,
				F821CF4B229BF43A005C1E43 /* AlertManager.swift */,
			);
			path = Alerts;
			sourceTree = "<group>";
		};
		F821CF4D229BF43A005C1E43 /* CoreData */ = {
			isa = PBXGroup;
			children = (
				F821CF4E229BF43A005C1E43 /* CoreDataManager.swift */,
			);
			path = CoreData;
			sourceTree = "<group>";
		};
		F821CF4F229BF43A005C1E43 /* NightScout */ = {
			isa = PBXGroup;
			children = (
				F8A54AAE22D686CD00934E7A /* NightScoutBgReading.swift */,
				F821CF65229EE68B005C1E43 /* NightScoutFollowManager.swift */,
				F821CF60229BF4A2005C1E43 /* NightScoutUploadManager.swift */,
				F821CF52229BF43A005C1E43 /* NSDateFormatter.swift */,
				F821CF53229BF43A005C1E43 /* BgReading+NightScout.swift */,
				F821CF6E229FC280005C1E43 /* Endpoint+NightScout.swift */,
				F821CF7A22A1D359005C1E43 /* NightScoutFollowerDelegate.swift */,
			);
			path = NightScout;
			sourceTree = "<group>";
		};
		F821CF54229BF43A005C1E43 /* Application */ = {
			isa = PBXGroup;
			children = (
				F821CF55229BF43A005C1E43 /* ApplicationManager.swift */,
			);
			path = Application;
			sourceTree = "<group>";
		};
		F821CF69229FC22D005C1E43 /* Network */ = {
			isa = PBXGroup;
			children = (
				F821CF6A229FC22D005C1E43 /* Endpoint.swift */,
			);
			path = Network;
			sourceTree = "<group>";
		};
		F821CF8C22AB08F6005C1E43 /* Date Picker View Controller */ = {
			isa = PBXGroup;
			children = (
				F821CF8D22AB090C005C1E43 /* DatePickerViewController.swift */,
				F821CF8F22AB1068005C1E43 /* DatePickerViewData.swift */,
			);
			path = "Date Picker View Controller";
			sourceTree = "<group>";
		};
		F821CF9122ADB064005C1E43 /* HealthKit */ = {
			isa = PBXGroup;
			children = (
				F821CF9422ADB0D7005C1E43 /* HealthKitManager.swift */,
			);
			path = HealthKit;
			sourceTree = "<group>";
		};
		F821CF9922AEF2DF005C1E43 /* Speak */ = {
			isa = PBXGroup;
			children = (
				F821CF9C22AEF483005C1E43 /* BGReadingSpeaker.swift */,
			);
			path = Speak;
			sourceTree = "<group>";
		};
		F82528682443AE040067AF77 /* DexcomG6 */ = {
			isa = PBXGroup;
			children = (
				F82528692443AE190067AF77 /* DexcomG6BluetoothPeripheralViewModel.swift */,
			);
			path = DexcomG6;
			sourceTree = "<group>";
		};
		F8297F42238DC4AC00D74D66 /* BluetoothPeripheral */ = {
			isa = PBXGroup;
			children = (
				F8297F55238ED07700D74D66 /* BluetoothPeripheralManager.swift */,
				F897E24E23FC871C0075E0E8 /* BluetoothPeripheralManager+BluetoothTransmitterDelegate.swift */,
				F816E0F22433DAA9009EE65B /* BluetoothPeripheralManager+CGMBluconTransmitterDelegate.swift */,
				F816E10F2437ED21009EE65B /* BluetoothPeripheralManager+CGMBlueReaderTransmitterDelegate.swift */,
				F878FA7C2405B3CF00BC6DA6 /* BluetoothPeripheralManager+CGMBubbleTransmitterDelegate.swift */,
				F816E11D24392690009EE65B /* BluetoothPeripheralManager+CGMDropletTransmitterDelegate.swift */,
				F897E24C23FC871C0075E0E8 /* BluetoothPeripheralManager+CGMG5TransmitterDelegate.swift */,
				F816E10424368BC3009EE65B /* BluetoothPeripheralManager+CGMGNSEntryTransmitterDelegate.swift */,
				F8C9785A242ABD9800A09483 /* BluetoothPeripheralManager+CGMMiaoMiaoTransmitterDelegate.swift */,
				F897E24D23FC871C0075E0E8 /* BluetoothPeripheralManager+M5StackBluetoothTransmitterDelegate.swift */,
				F897E24F23FC871C0075E0E8 /* BluetoothPeripheralManager+WatlaaBluetoothTransmitterDelegate.swift */,
				F8297F44238DC4AC00D74D66 /* BluetoothPeripheralManaging.swift */,
				F816E12D2439E06E009EE65B /* BluetoothPeripheralManager+CGMDexcomG4TransmitterDelegate.swift */,
				F825286D2443C1000067AF77 /* BluetoothPeripheralManager+CGMG6TransmitterDelegate.swift */,
			);
			path = BluetoothPeripheral;
			sourceTree = "<group>";
		};
		F8297F47238DCAD800D74D66 /* BluetoothPeripheralsNavigationController */ = {
			isa = PBXGroup;
			children = (
				F8297F48238DCAD800D74D66 /* BluetoothPeripheralsViewController */,
				F8297F4C238DCAD800D74D66 /* BluetoothPeripheralNavigationController.swift */,
			);
			path = BluetoothPeripheralsNavigationController;
			sourceTree = "<group>";
		};
		F8297F48238DCAD800D74D66 /* BluetoothPeripheralsViewController */ = {
			isa = PBXGroup;
			children = (
				F8297F50238ECA3200D74D66 /* BluetoothPeripheralViewController */,
				F8297F4B238DCAD800D74D66 /* BluetoothPeripheralsViewController.swift */,
			);
			path = BluetoothPeripheralsViewController;
			sourceTree = "<group>";
		};
		F8297F50238ECA3200D74D66 /* BluetoothPeripheralViewController */ = {
			isa = PBXGroup;
			children = (
				F8F9723623A5928D00C3F17D /* Models */,
				F8691887239CEEFA0065B607 /* BluetoothPeripheralViewModel.swift */,
				F8297F51238ECA3200D74D66 /* BluetoothPeripheralViewController.swift */,
			);
			path = BluetoothPeripheralViewController;
			sourceTree = "<group>";
		};
		F830991E23C291E2005741DF /* watlaa */ = {
			isa = PBXGroup;
			children = (
				F8E51D66244BAE0E001C9E5A /* WatlaaBluetoothTransmitterMaster+CGMTransmitter.swift */,
				F830991F23C291E2005741DF /* WatlaaBluetoothTransmitter.swift */,
				F830992F23C928E0005741DF /* WatlaaBluetoothTransmitterDelegate.swift */,
			);
			path = watlaa;
			sourceTree = "<group>";
		};
		F830992123C291EE005741DF /* watlaa */ = {
			isa = PBXGroup;
			children = (
				F830992223C291EE005741DF /* Watlaa+BluetoothPeripheral.swift */,
			);
			path = watlaa;
			sourceTree = "<group>";
		};
		F830992423C32226005741DF /* watlaa */ = {
			isa = PBXGroup;
			children = (
				F8E51D64244BA790001C9E5A /* WatlaaBluetoothPeripheralViewModel.swift */,
			);
			path = watlaa;
			sourceTree = "<group>";
		};
		F85DC29B21CFCEB800B9F74A /* Recovered References */ = {
			isa = PBXGroup;
			children = (
			);
			name = "Recovered References";
			sourceTree = "<group>";
		};
		F85DC2F621D25E3A00B9F74A /* Managers */ = {
			isa = PBXGroup;
			children = (
				F821CF48229BF43A005C1E43 /* Alerts */,
				F821CF54229BF43A005C1E43 /* Application */,
				F8297F42238DC4AC00D74D66 /* BluetoothPeripheral */,
				F8BECB03235CE5970060DAE1 /* Charts */,
				F821CF4D229BF43A005C1E43 /* CoreData */,
				F81D6D4622BD5F43005EFAE2 /* DexcomShare */,
				F821CF9122ADB064005C1E43 /* HealthKit */,
				F8E51D5B2448D8A3001C9E5A /* Loop */,
				F821CF4F229BF43A005C1E43 /* NightScout */,
				F821CF9922AEF2DF005C1E43 /* Speak */,
				F8E3A2A723D906B600E5E98A /* Watch */,
			);
			path = Managers;
			sourceTree = "<group>";
		};
		F85DC2F921D2CCC000B9F74A /* Storyboards */ = {
			isa = PBXGroup;
			children = (
				F8B3A7B3226A0A71004BA588 /* Alerts.strings */,
				F8B3A80B227A3E97004BA588 /* AlertTypesSettingsView.strings */,
				470CE1FE246802EB00D5CB74 /* BluetoothPeripheralsView.strings */,
				47503384247420A200D2260B /* BluetoothPeripheralView.strings */,
				F8B48AA222B2FA9A009BCC01 /* CalibrationRequest.strings */,
				F8BDD444221C9D0D006EAB84 /* Common.strings */,
				F8EEDD572300136F00D2D610 /* DexcomShareTestResult.strings */,
				F8BDD44A221C9D70006EAB84 /* ErrorMessages.strings */,
				F8B48A9E22B2FA7B009BCC01 /* HomeView.strings */,
				F8AC426821ADEBD70078C348 /* LaunchScreen.storyboard */,
				F8BDD436221A0349006EAB84 /* Localizable.strings */,
				F889CB71236D84AC00A81068 /* M5StackView.strings */,
				F8AC426321ADEBD60078C348 /* Main.storyboard */,
				F8B3A788225D4473004BA588 /* NightScoutTestResult.strings */,
				F8BDD457221DEF22006EAB84 /* SettingsViews.strings */,
				F8B48A9A22B2FA66009BCC01 /* SpeakReading.strings */,
				F830992923C32A98005741DF /* WatlaaView.strings */,
			);
			path = Storyboards;
			sourceTree = "<group>";
		};
		F85DC2FA21D2CD3000B9F74A /* View Controllers */ = {
			isa = PBXGroup;
			children = (
				F8297F47238DCAD800D74D66 /* BluetoothPeripheralsNavigationController */,
				F8B3A806227A28F9004BA588 /* Helpers */,
				F8025E5921F7861200ECF0C0 /* Root View Controller */,
				F8B3A823227E4B7D004BA588 /* SettingsNavigationController */,
			);
			path = "View Controllers";
			sourceTree = "<group>";
		};
		F85DC2FB21D2CD7000B9F74A /* Application Delegate */ = {
			isa = PBXGroup;
			children = (
				F8AC425D21ADEBD60078C348 /* AppDelegate.swift */,
			);
			path = "Application Delegate";
			sourceTree = "<group>";
		};
		F8A389CD232A6A6F0010F405 /* M5StackSettingsViewController */ = {
			isa = PBXGroup;
			children = (
				F80ED2E8236F68D90005C035 /* M5StackSettingsViewModels */,
				F8A389CE232AE2E90010F405 /* M5StackSettingsViewController.swift */,
			);
			path = M5StackSettingsViewController;
			sourceTree = "<group>";
		};
		F8AC425121ADEBD60078C348 = {
			isa = PBXGroup;
			children = (
				F8E3A2A223D4E7E200E5E98A /* Default-568h@2x.png */,
				F8AC425B21ADEBD60078C348 /* Products */,
				F8AC425C21ADEBD60078C348 /* xdrip */,
				F85DC29B21CFCEB800B9F74A /* Recovered References */,
				6933F5E98A8280DB39890854 /* Pods */,
				48C0E851274A3BB6D42C6F20 /* Frameworks */,
			);
			sourceTree = "<group>";
		};
		F8AC425B21ADEBD60078C348 /* Products */ = {
			isa = PBXGroup;
			children = (
				F8AC425A21ADEBD60078C348 /* xdrip.app */,
			);
			name = Products;
			sourceTree = "<group>";
		};
		F8AC425C21ADEBD60078C348 /* xdrip */ = {
			isa = PBXGroup;
			children = (
				F85DC2FB21D2CD7000B9F74A /* Application Delegate */,
				F8F971AD23A5914C00C3F17D /* BluetoothPeripheral */,
				F8F971B923A5915900C3F17D /* BluetoothTransmitter */,
				F8EA6CA521BAD5AD0082976B /* Calibration */,
				F8EA6C7D21B70DEA0082976B /* Constants */,
				F8AC42D021B342910078C348 /* Core Data */,
				F8025C0B21D9513400ECF0C0 /* Extensions */,
				F85DC2F621D25E3A00B9F74A /* Managers */,
				F8025E5A21F7AFA100ECF0C0 /* Resources */,
				F85DC2F921D2CCC000B9F74A /* Storyboards */,
				F8025E5B21F7AFC600ECF0C0 /* Supporting Files */,
				F8BDD44C221CAA26006EAB84 /* Texts */,
				F8EA6C8021B723A80082976B /* Utilities */,
				F85DC2FA21D2CD3000B9F74A /* View Controllers */,
				F8BECB00235CE3E20060DAE1 /* Views */,
				F8A54B0A22D9215500934E7A /* xdrip-Bridging-Header.h */,
				F821CF9822AE589E005C1E43 /* xdrip.entitlements */,
			);
			path = xdrip;
			sourceTree = "<group>";
		};
		F8AC42D021B342910078C348 /* Core Data */ = {
			isa = PBXGroup;
			children = (
				F8B3A814227DEA69004BA588 /* accessors */,
				F8EA6CA421B9A25B0082976B /* classes */,
				F8AC429F21B31F160078C348 /* xdrip.xcdatamodeld */,
			);
			name = "Core Data";
			path = "xdrip/Core Data";
			sourceTree = SOURCE_ROOT;
		};
		F8B3A7B7226CC0B7004BA588 /* sounds */ = {
			isa = PBXGroup;
			children = (
				F821CF7E22A4EDCF005C1E43 /* 20ms-of-silence.caf */,
				F821CF7C22A46CDD005C1E43 /* 1-millisecond-of-silence.mp3 */,
				F8B3A7C3226CC0B7004BA588 /* betterwakeup.mp3 */,
				F8B3A7BA226CC0B7004BA588 /* bruteforce.mp3 */,
				F8B3A7BB226CC0B7004BA588 /* modern2.mp3 */,
				F8B3A7C2226CC0B7004BA588 /* modernalarm.mp3 */,
				F8B3A7BE226CC0B7004BA588 /* shorthigh1.mp3 */,
				F8B3A7C0226CC0B7004BA588 /* shorthigh2.mp3 */,
				F8B3A7BF226CC0B7004BA588 /* shorthigh3.mp3 */,
				F8B3A7C1226CC0B7004BA588 /* shorthigh4.mp3 */,
				F8B3A7BC226CC0B7004BA588 /* shortlow1.mp3 */,
				F8B3A7B8226CC0B7004BA588 /* shortlow2.mp3 */,
				F8B3A7B9226CC0B7004BA588 /* shortlow3.mp3 */,
				F8B3A7BD226CC0B7004BA588 /* shortlow4.mp3 */,
				F8B3A7C4226CC0B7004BA588 /* spaceship.mp3 */,
				F8B3A7C5226CC0B7004BA588 /* xdripalert.aif */,
			);
			path = sounds;
			sourceTree = "<group>";
		};
		F8B3A7DD226E48C1004BA588 /* SoundPlayer */ = {
			isa = PBXGroup;
			children = (
				F8B3A7DE226E48C1004BA588 /* SoundPlayer.swift */,
			);
			path = SoundPlayer;
			sourceTree = "<group>";
		};
		F8B3A806227A28F9004BA588 /* Helpers */ = {
			isa = PBXGroup;
			children = (
				F821CF8C22AB08F6005C1E43 /* Date Picker View Controller */,
				F8B3A831227F08AC004BA588 /* Picker View Controller */,
				F8B3A82E227F085A004BA588 /* SettingsTableViewCell */,
				F8B3A7F22278E0E7004BA588 /* SettingsViewModelProtocol.swift */,
				F8B3A807227A2933004BA588 /* SettingsSelectedRowAction.swift */,
			);
			path = Helpers;
			sourceTree = "<group>";
		};
		F8B3A814227DEA69004BA588 /* accessors */ = {
			isa = PBXGroup;
			children = (
				F8B3A816227DEC91004BA588 /* AlertEntriesAccessor.swift */,
				F8B3A81A227DEC92004BA588 /* AlertTypesAccessor.swift */,
				F8B3A818227DEC92004BA588 /* BgReadingsAccessor.swift */,
				F8B3A817227DEC91004BA588 /* CalibrationsAccessor.swift */,
				F8B3A819227DEC92004BA588 /* README.md */,
				F8B3A815227DEC91004BA588 /* SensorsAccessor.swift */,
				F8DF766323E781C100063910 /* BLEPeripheralAccessor.swift */,
			);
			path = accessors;
			sourceTree = "<group>";
		};
		F8B3A823227E4B7D004BA588 /* SettingsNavigationController */ = {
			isa = PBXGroup;
			children = (
				F8B3A82C227F07D6004BA588 /* SettingsNavigationController.swift */,
				F8B3A836227F090D004BA588 /* SettingsViewController */,
			);
			path = SettingsNavigationController;
			sourceTree = "<group>";
		};
		F8B3A82E227F085A004BA588 /* SettingsTableViewCell */ = {
			isa = PBXGroup;
			children = (
				F8B3A82F227F085A004BA588 /* SettingsTableViewCell.swift */,
			);
			path = SettingsTableViewCell;
			sourceTree = "<group>";
		};
		F8B3A831227F08AC004BA588 /* Picker View Controller */ = {
			isa = PBXGroup;
			children = (
				F8B3A832227F08AC004BA588 /* PickerViewData.swift */,
				F8B3A833227F08AC004BA588 /* PickerViewController.swift */,
			);
			path = "Picker View Controller";
			sourceTree = "<group>";
		};
		F8B3A836227F090D004BA588 /* SettingsViewController */ = {
			isa = PBXGroup;
			children = (
				F8B3A851227F2743004BA588 /* AlertsSettingsViewController */,
				F8B3A84E227F26F8004BA588 /* AlertTypesSettingsViewController */,
				F8A389CD232A6A6F0010F405 /* M5StackSettingsViewController */,
				F8B3A841227F090D004BA588 /* SettingsViewController.swift */,
				F8B3A837227F090D004BA588 /* SettingsViewModels */,
				F8A389E6232ECE7E0010F405 /* SettingsViewUtilities.swift */,
				F830990423B94ED7005741DF /* TimeScheduleViewController.swift */,
			);
			path = SettingsViewController;
			sourceTree = "<group>";
		};
		F8B3A837227F090D004BA588 /* SettingsViewModels */ = {
			isa = PBXGroup;
			children = (
				F8B3A838227F090D004BA588 /* SettingsViewAlertSettingsViewModel.swift */,
				F8E3A2A423D78FBD00E5E98A /* SettingsViewAppleWatchSettingsViewModel.swift */,
				F8A1584C22ECA445007F5B5D /* SettingsViewDevelopmentSettingsViewModel.swift */,
				F8B3A839227F090D004BA588 /* SettingsViewDexcomSettingsViewModel.swift */,
				F8B3A83E227F090D004BA588 /* SettingsViewGeneralSettingsViewModel.swift */,
				F8B3A83C227F090D004BA588 /* SettingsViewHealthKitSettingsViewModel.swift */,
				F8A1584E22ECB281007F5B5D /* SettingsViewInfoViewModel.swift */,
				F8A389EA233175A10010F405 /* SettingsViewM5StackSettingsViewModel.swift */,
				F8B3A83B227F090D004BA588 /* SettingsViewNightScoutSettingsViewModel.swift */,
				F8B3A83D227F090D004BA588 /* SettingsViewSpeakSettingsViewModel.swift */,
				F8E51D6824549E2C001C9E5A /* SettingsViewTraceSettingsViewModel.swift */,
			);
			path = SettingsViewModels;
			sourceTree = "<group>";
		};
		F8B3A84E227F26F8004BA588 /* AlertTypesSettingsViewController */ = {
			isa = PBXGroup;
			children = (
				F8B3A854227F289B004BA588 /* AlertTypeSettingsViewController */,
				F8B3A84F227F26F8004BA588 /* AlertTypesSettingsViewController.swift */,
			);
			path = AlertTypesSettingsViewController;
			sourceTree = "<group>";
		};
		F8B3A851227F2743004BA588 /* AlertsSettingsViewController */ = {
			isa = PBXGroup;
			children = (
				F8B3A8592280CCC1004BA588 /* AlertSettingsViewController */,
				F8B3A852227F2743004BA588 /* AlertsSettingsViewController.swift */,
			);
			path = AlertsSettingsViewController;
			sourceTree = "<group>";
		};
		F8B3A854227F289B004BA588 /* AlertTypeSettingsViewController */ = {
			isa = PBXGroup;
			children = (
				F8B3A855227F28DC004BA588 /* AlertTypeSettingsViewController.swift */,
			);
			path = AlertTypeSettingsViewController;
			sourceTree = "<group>";
		};
		F8B3A8592280CCC1004BA588 /* AlertSettingsViewController */ = {
			isa = PBXGroup;
			children = (
				F8B3A85A2280CCD1004BA588 /* AlertSettingsViewController.swift */,
				F81F9FFB2288C7530028C70F /* NewAlertSettingsViewController.swift */,
				F81F9FFF2289E4990028C70F /* AlertSettingsViewControllerData.swift */,
			);
			path = AlertSettingsViewController;
			sourceTree = "<group>";
		};
		F8BDD44C221CAA26006EAB84 /* Texts */ = {
			isa = PBXGroup;
			children = (
				F8297F57238EE14E00D74D66 /* TextsBluetoothPeripheralsView.swift */,
				F8297F58238EE14E00D74D66 /* TextsBluetoothPeripheralView.swift */,
				F8B3A7B1226A0878004BA588 /* TextsAlerts.swift */,
				F8B3A809227A3D11004BA588 /* TextsAlertTypeSettings.swift */,
				F81FA005228E09D40028C70F /* TextsCalibration.swift */,
				F8BDD44F221CAA64006EAB84 /* TextsCommon.swift */,
				F81D6D4D22BFC762005EFAE2 /* TextsDexcomShareTestResult.swift */,
				F8BDD43E221B5BAF006EAB84 /* TextsErrorMessages.swift */,
				F81FA009228F53680028C70F /* TextsHomeView.swift */,
				F8B3A782225D37F2004BA588 /* TextsNightScoutTestResult.swift */,
				F8BDD451221DEAB1006EAB84 /* TextsSettingsView.swift */,
				F8B48A9322B2A705009BCC01 /* TextsSpeakReading.swift */,
				F869188B23A044340065B607 /* TextsM5StackView.swift */,
				F830992723C32A13005741DF /* TextsWatlaaView.swift */,
			);
			path = Texts;
			sourceTree = "<group>";
		};
		F8BECB00235CE3E20060DAE1 /* Views */ = {
			isa = PBXGroup;
			children = (
				F8BECB01235CE3E20060DAE1 /* BloodGlucoseChartView.swift */,
			);
			path = Views;
			sourceTree = "<group>";
		};
		F8BECB03235CE5970060DAE1 /* Charts */ = {
			isa = PBXGroup;
			children = (
				F8BECB04235CE5D80060DAE1 /* GlucoseChartManager.swift */,
			);
			path = Charts;
			sourceTree = "<group>";
		};
		F8C9784E242A9FD500A09483 /* MiaoMiao */ = {
			isa = PBXGroup;
			children = (
				F8C9784F242A9FD500A09483 /* MiaoMiaoBluetoothPeripheralViewModel.swift */,
			);
			path = MiaoMiao;
			sourceTree = "<group>";
		};
		F8C97857242AAE7A00A09483 /* MiaoMiao */ = {
			isa = PBXGroup;
			children = (
				F8C97858242AAE7A00A09483 /* MiaoMiao+BluetoothPeripheral.swift */,
			);
			path = MiaoMiao;
			sourceTree = "<group>";
		};
		F8DF765923E350B100063910 /* Dexcom */ = {
			isa = PBXGroup;
			children = (
				F816E1222439DB42009EE65B /* G4 */,
				F8DF765A23E350B100063910 /* G5 */,
			);
			path = Dexcom;
			sourceTree = "<group>";
		};
		F8DF765A23E350B100063910 /* G5 */ = {
			isa = PBXGroup;
			children = (
				F8DF765B23E350B100063910 /* DexcomG5+BluetoothPeripheral.swift */,
			);
			path = G5;
			sourceTree = "<group>";
		};
		F8DF766923ED9AF100063910 /* CGM */ = {
			isa = PBXGroup;
			children = (
				F808D2C3240323750084B5DB /* Libre */,
				F8DF766A23ED9AF100063910 /* Dexcom */,
			);
			path = CGM;
			sourceTree = "<group>";
		};
		F8DF766A23ED9AF100063910 /* Dexcom */ = {
			isa = PBXGroup;
			children = (
				F82528682443AE040067AF77 /* DexcomG6 */,
				F816E12F2439E2A0009EE65B /* DexcomG4 */,
				F8DF766B23ED9AF100063910 /* DexcomG5 */,
			);
			path = Dexcom;
			sourceTree = "<group>";
		};
		F8DF766B23ED9AF100063910 /* DexcomG5 */ = {
			isa = PBXGroup;
			children = (
				F8DF766C23ED9B0900063910 /* DexcomG5BluetoothPeripheralViewModel.swift */,
			);
			path = DexcomG5;
			sourceTree = "<group>";
		};
		F8E3A2A723D906B600E5E98A /* Watch */ = {
			isa = PBXGroup;
			children = (
				F8E3A2A823D906C200E5E98A /* WatchManager.swift */,
			);
			path = Watch;
			sourceTree = "<group>";
		};
		F8E51D5B2448D8A3001C9E5A /* Loop */ = {
			isa = PBXGroup;
			children = (
				F8E51D5C2448D8B5001C9E5A /* LoopManager.swift */,
			);
			path = Loop;
			sourceTree = "<group>";
		};
		F8EA6C7D21B70DEA0082976B /* Constants */ = {
			isa = PBXGroup;
			children = (
				F8252866243E50FE0067AF77 /* ConstantsLibre.swift */,
				F8A1585022EDB597007F5B5D /* ConstantsBGGraphBuilder.swift */,
				F8A1585222EDB602007F5B5D /* ConstantsBloodGlucose.swift */,
				F856CE5A22EDC8E50083E436 /* ConstantsBluetoothPairing.swift */,
				F8A1585422EDB706007F5B5D /* ConstantsCalibrationAlgorithms.swift */,
				F8A1585622EDB754007F5B5D /* ConstantsCoreData.swift */,
				F8A1585822EDB7C6007F5B5D /* ConstantsDefaultAlertLevels.swift */,
				F8A1586422EDB89D007F5B5D /* ConstantsDefaultAlertTypeSettings.swift */,
				F8A1586C22EDB9BE007F5B5D /* ConstantsDexcomFollower.swift */,
				F8A1585A22EDB7EA007F5B5D /* ConstantsDexcomG5.swift */,
				F8A1587222EDC893007F5B5D /* ConstantsDexcomShare.swift */,
				F80859262364355F00F3829D /* ConstantsGlucoseChart.swift */,
				F8A1586622EDB8BF007F5B5D /* ConstantsHomeView.swift */,
				F8A1585E22EDB81E007F5B5D /* ConstantsLog.swift */,
				F8A389C723203E3E0010F405 /* ConstantsM5Stack.swift */,
				F8A1586A22EDB967007F5B5D /* ConstantsMaster.swift */,
				F8A389EC23342EB10010F405 /* ConstantsNightScout.swift */,
				F8A1586022EDB844007F5B5D /* ConstantsNotifications.swift */,
				F8A1586222EDB86E007F5B5D /* ConstantsSounds.swift */,
				F8A1587022EDC865007F5B5D /* ConstantsSpeakReadingLanguages.swift */,
				F8A1586E22EDC7EE007F5B5D /* ConstantsSuspensionPrevention.swift */,
				F8E3A2AA23DA520B00E5E98A /* ConstantsWatch.swift */,
				F8E51D5E2448E2E8001C9E5A /* ConstantsShareWithLoop.swift */,
				F8AF36142455C6F700B5977B /* ConstantsTrace.swift */,
			);
			name = Constants;
			path = xdrip/Constants;
			sourceTree = SOURCE_ROOT;
		};
		F8EA6C8021B723A80082976B /* Utilities */ = {
			isa = PBXGroup;
			children = (
				F8C5EBE622F38F0E00563B5F /* Trace.swift */,
				F821CF69229FC22D005C1E43 /* Network */,
				F8B3A7DD226E48C1004BA588 /* SoundPlayer */,
				F8EA6CA821BBE3010082976B /* UniqueId.swift */,
				F81F9FF722861E6D0028C70F /* KeyValueObserverTimeKeeper.swift */,
				F821CF8022A5C814005C1E43 /* RepeatingTimer.swift */,
			);
			path = Utilities;
			sourceTree = "<group>";
		};
		F8EA6CA421B9A25B0082976B /* classes */ = {
			isa = PBXGroup;
			children = (
				F8B3A79122635A25004BA588 /* AlertEntry+CoreDataClass.swift */,
				F8B3A79222635A25004BA588 /* AlertEntry+CoreDataProperties.swift */,
				F8B3A78C22622953004BA588 /* AlertType+CoreDataClass.swift */,
				F8B3A79022635A25004BA588 /* AlertType+CoreDataProperties.swift */,
				F85DC2F221CFE3D400B9F74A /* BgReading+CoreDataClass.swift */,
				F85DC2E721CFE2F500B9F74A /* BgReading+CoreDataProperties.swift */,
				F8DF765F23E38FC100063910 /* BLEPeripheral+CoreDataClass.swift */,
				F8DF766123E390D100063910 /* BLEPeripheral+CoreDataProperties.swift */,
				F816E0EF2433C31B009EE65B /* Blucon+CoreDataClass.swift */,
				F816E0EE2433C31B009EE65B /* Blucon+CoreDataProperties.swift */,
				F816E10B2437EA8E009EE65B /* BlueReader+CoreDataClass.swift */,
				F816E10D2437EAC9009EE65B /* BlueReader+CoreDataProperties.swift */,
				F808D2CB240328FA0084B5DB /* Bubble+CoreDataClass.swift */,
				F808D2CD2403292C0084B5DB /* Bubble+CoreDataProperties.swift */,
				F85DC2F021CFE3D400B9F74A /* Calibration+CoreDataClass.swift */,
				F867E25D2252ADAB000FD265 /* Calibration+CoreDataProperties.swift */,
				F816E1292439DF3A009EE65B /* DexcomG4+CoreDataClass.swift */,
				F816E12B2439DFBA009EE65B /* DexcomG4+CoreDataProperties.swift */,
				F8DF765223E34F4500063910 /* DexcomG5+CoreDataClass.swift */,
				F8DF765423E34FD500063910 /* DexcomG5+CoreDataProperties.swift */,
				F816E119243923B2009EE65B /* Droplet+CoreDataClass.swift */,
				F816E11B2439243B009EE65B /* Droplet+CoreDataProperties.swift */,
				F816E0F624367137009EE65B /* GNSEntry+CoreDataClass.swift */,
				F816E0F424367131009EE65B /* GNSEntry+CoreDataProperties.swift */,
				F804870A2336D90200EBDDB7 /* M5Stack+CoreDataClass.swift */,
				F804870B2336D90200EBDDB7 /* M5Stack+CoreDataProperties.swift */,
				F8C97851242AA70C00A09483 /* MiaoMiao+CoreDataClass.swift */,
				F8C97852242AA70C00A09483 /* MiaoMiao+CoreDataProperties.swift */,
				F85DC2F121CFE3D400B9F74A /* Sensor+CoreDataClass.swift */,
				F85DC2E921CFE2F500B9F74A /* Sensor+CoreDataProperties.swift */,
				F830991A23C2909E005741DF /* Watlaa+CoreDataClass.swift */,
				F830991B23C2909E005741DF /* Watlaa+CoreDataProperties.swift */,
			);
			path = classes;
			sourceTree = "<group>";
		};
		F8EA6CA521BAD5AD0082976B /* Calibration */ = {
			isa = PBXGroup;
			children = (
				F8E3C3AC21FE551C00907A04 /* DexcomCalibrator.swift */,
				F8025E5321EE8D2100ECF0C0 /* Libre1Calibrator.swift */,
				F8EEDD6323020FAD00D2D610 /* NoCalibrator.swift */,
				F8025E5221EE8CE500ECF0C0 /* Protocol */,
				F8A54AAC22D6859200934E7A /* SlopeParameters.swift */,
			);
			path = Calibration;
			sourceTree = "<group>";
		};
		F8F971AD23A5914C00C3F17D /* BluetoothPeripheral */ = {
			isa = PBXGroup;
			children = (
				F830992123C291EE005741DF /* watlaa */,
				F8F971AE23A5914C00C3F17D /* CGM */,
				F8F971AF23A5914C00C3F17D /* M5 */,
				F8F971B323A5914C00C3F17D /* Generic */,
			);
			path = BluetoothPeripheral;
			sourceTree = "<group>";
		};
		F8F971AE23A5914C00C3F17D /* CGM */ = {
			isa = PBXGroup;
			children = (
				F808D2CF240329D40084B5DB /* Libre */,
				F8DF765923E350B100063910 /* Dexcom */,
			);
			path = CGM;
			sourceTree = "<group>";
		};
		F8F971AF23A5914C00C3F17D /* M5 */ = {
			isa = PBXGroup;
			children = (
				F8F971B023A5914C00C3F17D /* M5Stack */,
				F8F971B223A5914C00C3F17D /* M5StickC */,
			);
			path = M5;
			sourceTree = "<group>";
		};
		F8F971B023A5914C00C3F17D /* M5Stack */ = {
			isa = PBXGroup;
			children = (
				F8F971B123A5914C00C3F17D /* M5Stack+BluetoothPeripheral.swift */,
			);
			path = M5Stack;
			sourceTree = "<group>";
		};
		F8F971B223A5914C00C3F17D /* M5StickC */ = {
			isa = PBXGroup;
			children = (
				F8F9724823A69DAE00C3F17D /* M5StickC.swift */,
			);
			path = M5StickC;
			sourceTree = "<group>";
		};
		F8F971B323A5914C00C3F17D /* Generic */ = {
			isa = PBXGroup;
			children = (
				F8F971B423A5914C00C3F17D /* BluetoothPeripheralType.swift */,
				F8F971B523A5914C00C3F17D /* BluetoothPeripheral.swift */,
				F8F9724623A69A8000C3F17D /* BluetoothPeripheralCategory.swift */,
			);
			path = Generic;
			sourceTree = "<group>";
		};
		F8F971B923A5915900C3F17D /* BluetoothTransmitter */ = {
			isa = PBXGroup;
			children = (
				F830991E23C291E2005741DF /* watlaa */,
				F8F971BA23A5915900C3F17D /* CGM */,
				F8F971F523A5915900C3F17D /* M5Stack */,
				F8F971FF23A5915900C3F17D /* Generic */,
			);
			path = BluetoothTransmitter;
			sourceTree = "<group>";
		};
		F8F971BA23A5915900C3F17D /* CGM */ = {
			isa = PBXGroup;
			children = (
				F8F971BB23A5915900C3F17D /* Dexcom */,
				F8F971D623A5915900C3F17D /* Libre */,
				F8F971F023A5915900C3F17D /* Generic */,
			);
			path = CGM;
			sourceTree = "<group>";
		};
		F8F971BB23A5915900C3F17D /* Dexcom */ = {
			isa = PBXGroup;
			children = (
				F8F971BC23A5915900C3F17D /* G6 */,
				F8F971BE23A5915900C3F17D /* G5 */,
				F8F971D423A5915900C3F17D /* G4 */,
			);
			path = Dexcom;
			sourceTree = "<group>";
		};
		F8F971BC23A5915900C3F17D /* G6 */ = {
			isa = PBXGroup;
			children = (
				F8F971BD23A5915900C3F17D /* CGMG6Transmitter.swift */,
				F825286B2443BEDC0067AF77 /* CGMG6TransmitterDelegate.swift */,
			);
			path = G6;
			sourceTree = "<group>";
		};
		F8F971BE23A5915900C3F17D /* G5 */ = {
			isa = PBXGroup;
			children = (
				F897E24A23FC86CF0075E0E8 /* CGMG5TransmitterDelegate.swift */,
				F8F971BF23A5915900C3F17D /* CGMG5Transmitter.swift */,
				F8F971C023A5915900C3F17D /* G5Messages */,
			);
			path = G5;
			sourceTree = "<group>";
		};
		F8F971C023A5915900C3F17D /* G5Messages */ = {
			isa = PBXGroup;
			children = (
				F8F971C123A5915900C3F17D /* TransmitterVersionTxMessage.swift */,
				F8F971C223A5915900C3F17D /* TransmitterMessage.swift */,
				F8F971C323A5915900C3F17D /* AuthRequestTxMessage.swift */,
				F8F971C423A5915900C3F17D /* AuthChallengeTxMessage.swift */,
				F8F971C523A5915900C3F17D /* BatteryStatusTxMessage.swift */,
				F8F971C623A5915900C3F17D /* AESCrypt.m */,
				F8F971C723A5915900C3F17D /* DexcomTransmitterOpCode.swift */,
				F8F971C823A5915900C3F17D /* SensorDataRxMessage.swift */,
				F8F971C923A5915900C3F17D /* SensorDataTxMessage.swift */,
				F8F971CA23A5915900C3F17D /* AESCrypt.h */,
				F8F971CB23A5915900C3F17D /* ResetMessage.swift */,
				F8F971CC23A5915900C3F17D /* AuthRequestRxMessage.swift */,
				F8F971CD23A5915900C3F17D /* NSData+CRC.swift */,
				F8F971CE23A5915900C3F17D /* TransmitterVersionRxMessage.swift */,
				F8F971CF23A5915900C3F17D /* KeepAliveTxMessage.swift */,
				F8F971D023A5915900C3F17D /* FirmwareVersionTxMessage.swift */,
				F8F971D123A5915900C3F17D /* BatteryStatusRxMessage.swift */,
				F8F971D223A5915900C3F17D /* AuthChallengeRxMessage.swift */,
				F8F971D323A5915900C3F17D /* PairRequestTxMessage.swift */,
			);
			path = G5Messages;
			sourceTree = "<group>";
		};
		F8F971D423A5915900C3F17D /* G4 */ = {
			isa = PBXGroup;
			children = (
				F8F971D523A5915900C3F17D /* CGMG4xDripTransmitter.swift */,
				F816E1272439DE55009EE65B /* CGMDexomG4TransmitterDelegate.swift */,
			);
			path = G4;
			sourceTree = "<group>";
		};
		F8F971D623A5915900C3F17D /* Libre */ = {
			isa = PBXGroup;
			children = (
				F8F971D723A5915900C3F17D /* Droplet */,
				F8F971D923A5915900C3F17D /* BlueReader */,
				F8F971DB23A5915900C3F17D /* GNSEntry */,
				F8F971DD23A5915900C3F17D /* Bubble */,
				F8F971DF23A5915900C3F17D /* MiaoMiao */,
				F8F971E123A5915900C3F17D /* Utilities */,
				F8F971EC23A5915900C3F17D /* Blucon */,
			);
			path = Libre;
			sourceTree = "<group>";
		};
		F8F971D723A5915900C3F17D /* Droplet */ = {
			isa = PBXGroup;
			children = (
				F8F971D823A5915900C3F17D /* CGMDroplet1Transmitter.swift */,
				F816E117243921FB009EE65B /* CGMBDropletTransmitterDelegate.swift */,
			);
			path = Droplet;
			sourceTree = "<group>";
		};
		F8F971D923A5915900C3F17D /* BlueReader */ = {
			isa = PBXGroup;
			children = (
				F8F971DA23A5915900C3F17D /* CGMBlueReaderTransmitter.swift */,
				F816E1092437E7B8009EE65B /* CGMBlueReaderTransmitterDelegate.swift */,
			);
			path = BlueReader;
			sourceTree = "<group>";
		};
		F8F971DB23A5915900C3F17D /* GNSEntry */ = {
			isa = PBXGroup;
			children = (
				F816E0FF2436734C009EE65B /* CGMGNSEntryTransmitterDelegate.swift */,
				F8F971DC23A5915900C3F17D /* CGMGNSEntryTransmitter.swift */,
			);
			path = GNSEntry;
			sourceTree = "<group>";
		};
		F8F971DD23A5915900C3F17D /* Bubble */ = {
			isa = PBXGroup;
			children = (
				F8F971DE23A5915900C3F17D /* CGMBubbleTransmitter.swift */,
				F808D2C9240325E40084B5DB /* CGMBubbleTransmitterDelegate.swift */,
			);
			path = Bubble;
			sourceTree = "<group>";
		};
		F8F971DF23A5915900C3F17D /* MiaoMiao */ = {
			isa = PBXGroup;
			children = (
				F8C97855242AA86B00A09483 /* CGMMiaoMiaoTransmitterDelegate.swift */,
				F8F971E023A5915900C3F17D /* CGMMiaoMiaoTransmitter.swift */,
				F8E51D62244B3386001C9E5A /* MiaoMiaoResponseType.swift */,
			);
			path = MiaoMiao;
			sourceTree = "<group>";
		};
		F8F971E123A5915900C3F17D /* Utilities */ = {
			isa = PBXGroup;
			children = (
				F8F971E823A5915900C3F17D /* CRC.swift */,
				F8177024248ED4DE00AA3600 /* Libre1DerivedAlgorithmParameters.swift */,
				F8F971E923A5915900C3F17D /* LibreDataParser.swift */,
				F89467F724A7C94C00F18424 /* LibreHistoricGlucoseA2.swift */,
				F8F971EA23A5915900C3F17D /* LibreMeasurement.swift */,
				F8F971E523A5915900C3F17D /* LibreOOPClient.swift */,
				F8F971E223A5915900C3F17D /* LibreOOPResponse.swift */,
				F8F971EB23A5915900C3F17D /* LibreRawGlucoseData.swift */,
				F89467F3249FFFA700F18424 /* LibreRawGlucoseOOPA2Cotent.swift */,
				F8177026248ED57000AA3600 /* LibreRawGlucoseOOPA2Data.swift */,
				F89467F1249FFF8700F18424 /* LibreRawGlucoseOOPA2List.swift */,
				F8177028248ED6E600AA3600 /* LibreRawGlucoseOOPData.swift */,
				F89467EF249FFF5900F18424 /* LibreRawGlucoseOOPGlucose.swift */,
				F89467ED249EBBDD00F18424 /* LibreRawGlucoseWeb.swift */,
				F8F971E723A5915900C3F17D /* LibreSensorSerialNumber.swift */,
				F8F971E423A5915900C3F17D /* LibreSensorState.swift */,
				F8177022248CF78300AA3600 /* LibreSensorType.swift */,
			);
			path = Utilities;
			sourceTree = "<group>";
		};
		F8F971EC23A5915900C3F17D /* Blucon */ = {
			isa = PBXGroup;
			children = (
				F816E0E32432A4FA009EE65B /* CGMBluconTransmitterDelegate.swift */,
				F8F971ED23A5915900C3F17D /* BluconTransmitterOpCode.swift */,
				F8F971EE23A5915900C3F17D /* CGMBluconTransmitter.swift */,
				F8F971EF23A5915900C3F17D /* BluconUtilities.swift */,
			);
			path = Blucon;
			sourceTree = "<group>";
		};
		F8F971F023A5915900C3F17D /* Generic */ = {
			isa = PBXGroup;
			children = (
				F8F971F123A5915900C3F17D /* CGMTransmitter.swift */,
				F8F971F223A5915900C3F17D /* TransmitterBatteryInfo.swift */,
				F8F971F323A5915900C3F17D /* CGMTransmitterDelegate.swift */,
				F8F971F423A5915900C3F17D /* GlucoseData.swift */,
				F8C9784C2428052D00A09483 /* CGMSensorType.swift */,
			);
			path = Generic;
			sourceTree = "<group>";
		};
		F8F971F523A5915900C3F17D /* M5Stack */ = {
			isa = PBXGroup;
			children = (
				F8F971F623A5915900C3F17D /* M5StackBluetoothTransmitter.swift */,
				F8F971FE23A5915900C3F17D /* M5StackBluetoothTransmitterDelegate.swift */,
				F8F971FB23A5915900C3F17D /* M5StackMessages */,
				F8F971F723A5915900C3F17D /* M5StackTransmitterOpCode.swift */,
				F8F971F823A5915900C3F17D /* Utilities */,
			);
			path = M5Stack;
			sourceTree = "<group>";
		};
		F8F971F823A5915900C3F17D /* Utilities */ = {
			isa = PBXGroup;
			children = (
				F8F971F923A5915900C3F17D /* M5StackPacket.swift */,
				F8F971FA23A5915900C3F17D /* M5StackUtilities.swift */,
			);
			path = Utilities;
			sourceTree = "<group>";
		};
		F8F971FB23A5915900C3F17D /* M5StackMessages */ = {
			isa = PBXGroup;
			children = (
				F8F971FC23A5915900C3F17D /* M5StackAuthenticateTXMessage.swift */,
				F8F971FD23A5915900C3F17D /* M5StackReadBlePassWordTxMessage.swift */,
			);
			path = M5StackMessages;
			sourceTree = "<group>";
		};
		F8F971FF23A5915900C3F17D /* Generic */ = {
			isa = PBXGroup;
			children = (
				F8F9720023A5915900C3F17D /* BluetoothTransmitterDelegate.swift */,
				F8F9720123A5915900C3F17D /* BluetoothTransmitter.swift */,
			);
			path = Generic;
			sourceTree = "<group>";
		};
		F8F9723623A5928D00C3F17D /* Models */ = {
			isa = PBXGroup;
			children = (
				F8DF766923ED9AF100063910 /* CGM */,
				F830992423C32226005741DF /* watlaa */,
				F8F9723A23A5934300C3F17D /* M5StickC */,
				F8F9723723A5928D00C3F17D /* M5Stack */,
			);
			path = Models;
			sourceTree = "<group>";
		};
		F8F9723723A5928D00C3F17D /* M5Stack */ = {
			isa = PBXGroup;
			children = (
				F8F9723823A5928D00C3F17D /* M5StackBluetoothPeripheralViewModel.swift */,
			);
			path = M5Stack;
			sourceTree = "<group>";
		};
		F8F9723A23A5934300C3F17D /* M5StickC */ = {
			isa = PBXGroup;
			children = (
				F8F9723D23A593C000C3F17D /* M5StickCBluetoothPeripheralViewModel.swift */,
			);
			path = M5StickC;
			sourceTree = "<group>";
		};
/* End PBXGroup section */

/* Begin PBXNativeTarget section */
		F8AC425921ADEBD60078C348 /* xdrip */ = {
			isa = PBXNativeTarget;
			buildConfigurationList = F8AC426E21ADEBD70078C348 /* Build configuration list for PBXNativeTarget "xdrip" */;
			buildPhases = (
				1B7588FE3C230CDC8D36EBE2 /* [CP] Check Pods Manifest.lock */,
				F8AC425621ADEBD60078C348 /* Sources */,
				F8AC425721ADEBD60078C348 /* Frameworks */,
				F8AC425821ADEBD60078C348 /* Resources */,
				F5EEC1C2586E9EA94DC6DBC7 /* [CP] Embed Pods Frameworks */,
				F84F2BEC22EF80B300313474 /* ShellScript */,
			);
			buildRules = (
			);
			dependencies = (
			);
			name = xdrip;
			productName = xdrip;
			productReference = F8AC425A21ADEBD60078C348 /* xdrip.app */;
			productType = "com.apple.product-type.application";
		};
/* End PBXNativeTarget section */

/* Begin PBXProject section */
		F8AC425221ADEBD60078C348 /* Project object */ = {
			isa = PBXProject;
			attributes = {
				LastSwiftUpdateCheck = 1010;
				LastUpgradeCheck = 1110;
				ORGANIZATIONNAME = "Johan Degraeve";
				TargetAttributes = {
					F8AC425921ADEBD60078C348 = {
						CreatedOnToolsVersion = 10.1;
						LastSwiftMigration = 1030;
						SystemCapabilities = {
							com.apple.BackgroundModes = {
								enabled = 1;
							};
							com.apple.HealthKit = {
								enabled = 1;
							};
						};
					};
				};
			};
			buildConfigurationList = F8AC425521ADEBD60078C348 /* Build configuration list for PBXProject "xdrip" */;
			compatibilityVersion = "Xcode 9.3";
			developmentRegion = en;
			hasScannedForEncodings = 0;
			knownRegions = (
				en,
				Base,
				nl,
				"es-MX",
				"es-ES",
				sl,
				ru,
				"pt-BR",
				"pl-PL",
				it,
				fr,
				zh,
				pt,
				de,
				ar,
			);
			mainGroup = F8AC425121ADEBD60078C348;
			productRefGroup = F8AC425B21ADEBD60078C348 /* Products */;
			projectDirPath = "";
			projectRoot = "";
			targets = (
				F8AC425921ADEBD60078C348 /* xdrip */,
			);
		};
/* End PBXProject section */

/* Begin PBXResourcesBuildPhase section */
		F8AC425821ADEBD60078C348 /* Resources */ = {
			isa = PBXResourcesBuildPhase;
			buildActionMask = 2147483647;
			files = (
				47503382247420A200D2260B /* BluetoothPeripheralView.strings in Resources */,
				F8BDD442221C9D0D006EAB84 /* Common.strings in Resources */,
				F8AC426A21ADEBD70078C348 /* LaunchScreen.storyboard in Resources */,
				F8E3A2A323D4E7E200E5E98A /* Default-568h@2x.png in Resources */,
				F830992A23C32A98005741DF /* WatlaaView.strings in Resources */,
				F8BDD438221A0349006EAB84 /* Localizable.strings in Resources */,
				F8B3A786225D4473004BA588 /* NightScoutTestResult.strings in Resources */,
				F8B48AA022B2FA7B009BCC01 /* HomeView.strings in Resources */,
				F8BDD448221C9D70006EAB84 /* ErrorMessages.strings in Resources */,
				F8B3A7C9226CC0B7004BA588 /* modern2.mp3 in Resources */,
				F8B3A7CD226CC0B7004BA588 /* shorthigh3.mp3 in Resources */,
				F8B3A7D0226CC0B7004BA588 /* modernalarm.mp3 in Resources */,
				F8B3A7C8226CC0B7004BA588 /* bruteforce.mp3 in Resources */,
				F8B3A7C6226CC0B7004BA588 /* shortlow2.mp3 in Resources */,
				F8B3A7CA226CC0B7004BA588 /* shortlow1.mp3 in Resources */,
				F8B3A7D1226CC0B7004BA588 /* betterwakeup.mp3 in Resources */,
				F8B3A81F227DEC92004BA588 /* README.md in Resources */,
				F8BDD455221DEF22006EAB84 /* SettingsViews.strings in Resources */,
				F8B48A9C22B2FA66009BCC01 /* SpeakReading.strings in Resources */,
				F8B3A7C7226CC0B7004BA588 /* shortlow3.mp3 in Resources */,
				F8B3A7CB226CC0B7004BA588 /* shortlow4.mp3 in Resources */,
				F889CB6F236D84AC00A81068 /* M5StackView.strings in Resources */,
				F8B3A80D227A3E98004BA588 /* AlertTypesSettingsView.strings in Resources */,
				F8B3A7D3226CC0B7004BA588 /* xdripalert.aif in Resources */,
				F8AC426721ADEBD70078C348 /* Assets.xcassets in Resources */,
				F8EEDD552300136F00D2D610 /* DexcomShareTestResult.strings in Resources */,
				F8B3A7CF226CC0B7004BA588 /* shorthigh4.mp3 in Resources */,
				F821CF7D22A46CDD005C1E43 /* 1-millisecond-of-silence.mp3 in Resources */,
				F8B3A7CE226CC0B7004BA588 /* shorthigh2.mp3 in Resources */,
				470CE1FC246802EB00D5CB74 /* BluetoothPeripheralsView.strings in Resources */,
				F821CF7F22A4EDCF005C1E43 /* 20ms-of-silence.caf in Resources */,
				F8B3A7CC226CC0B7004BA588 /* shorthigh1.mp3 in Resources */,
				F8AC426521ADEBD60078C348 /* Main.storyboard in Resources */,
				F8B48AA422B2FA9B009BCC01 /* CalibrationRequest.strings in Resources */,
				F8B3A7B5226A0A71004BA588 /* Alerts.strings in Resources */,
				F8B3A7D2226CC0B7004BA588 /* spaceship.mp3 in Resources */,
			);
			runOnlyForDeploymentPostprocessing = 0;
		};
/* End PBXResourcesBuildPhase section */

/* Begin PBXShellScriptBuildPhase section */
		1B7588FE3C230CDC8D36EBE2 /* [CP] Check Pods Manifest.lock */ = {
			isa = PBXShellScriptBuildPhase;
			buildActionMask = 2147483647;
			files = (
			);
			inputFileListPaths = (
			);
			inputPaths = (
				"${PODS_PODFILE_DIR_PATH}/Podfile.lock",
				"${PODS_ROOT}/Manifest.lock",
			);
			name = "[CP] Check Pods Manifest.lock";
			outputFileListPaths = (
			);
			outputPaths = (
				"$(DERIVED_FILE_DIR)/Pods-xdrip-checkManifestLockResult.txt",
			);
			runOnlyForDeploymentPostprocessing = 0;
			shellPath = /bin/sh;
			shellScript = "diff \"${PODS_PODFILE_DIR_PATH}/Podfile.lock\" \"${PODS_ROOT}/Manifest.lock\" > /dev/null\nif [ $? != 0 ] ; then\n    # print error to STDERR\n    echo \"error: The sandbox is not in sync with the Podfile.lock. Run 'pod install' or update your CocoaPods installation.\" >&2\n    exit 1\nfi\n# This output is used by Xcode 'outputs' to avoid re-running this script phase.\necho \"SUCCESS\" > \"${SCRIPT_OUTPUT_FILE_0}\"\n";
			showEnvVarsInLog = 0;
		};
		F5EEC1C2586E9EA94DC6DBC7 /* [CP] Embed Pods Frameworks */ = {
			isa = PBXShellScriptBuildPhase;
			buildActionMask = 2147483647;
			files = (
			);
			inputFileListPaths = (
				"${PODS_ROOT}/Target Support Files/Pods-xdrip/Pods-xdrip-frameworks-${CONFIGURATION}-input-files.xcfilelist",
			);
			name = "[CP] Embed Pods Frameworks";
			outputFileListPaths = (
				"${PODS_ROOT}/Target Support Files/Pods-xdrip/Pods-xdrip-frameworks-${CONFIGURATION}-output-files.xcfilelist",
			);
			runOnlyForDeploymentPostprocessing = 0;
			shellPath = /bin/sh;
			shellScript = "\"${PODS_ROOT}/Target Support Files/Pods-xdrip/Pods-xdrip-frameworks.sh\"\n";
			showEnvVarsInLog = 0;
		};
		F84F2BEC22EF80B300313474 /* ShellScript */ = {
			isa = PBXShellScriptBuildPhase;
			buildActionMask = 12;
			files = (
			);
			inputFileListPaths = (
			);
			inputPaths = (
			);
			outputFileListPaths = (
			);
			outputPaths = (
			);
			runOnlyForDeploymentPostprocessing = 0;
			shellPath = /bin/sh;
			shellScript = "buildNumber=$(/usr/libexec/PlistBuddy -c \"Print CFBundleVersion\" \"${INFOPLIST_FILE}\")\nbuildNumber=$(($buildNumber + 1))\n/usr/libexec/PlistBuddy -c \"Set :CFBundleVersion $buildNumber\" \"${INFOPLIST_FILE}\"\n";
		};
/* End PBXShellScriptBuildPhase section */

/* Begin PBXSourcesBuildPhase section */
		F8AC425621ADEBD60078C348 /* Sources */ = {
			isa = PBXSourcesBuildPhase;
			buildActionMask = 2147483647;
			files = (
				F8BDD450221CAA64006EAB84 /* TextsCommon.swift in Sources */,
				F81D6D4E22BFC762005EFAE2 /* TextsDexcomShareTestResult.swift in Sources */,
				F8F9720523A5915900C3F17D /* TransmitterMessage.swift in Sources */,
				F816E1282439DE55009EE65B /* CGMDexomG4TransmitterDelegate.swift in Sources */,
				F8EA6C8221B723BC0082976B /* Date.swift in Sources */,
				F8E3A2A523D78FBD00E5E98A /* SettingsViewAppleWatchSettingsViewModel.swift in Sources */,
				F81FA006228E09D40028C70F /* TextsCalibration.swift in Sources */,
				F816E0F724367137009EE65B /* GNSEntry+CoreDataClass.swift in Sources */,
				F8F9721923A5915900C3F17D /* CGMGNSEntryTransmitter.swift in Sources */,
				F8B3A84A227F090E004BA588 /* SettingsViewGeneralSettingsViewModel.swift in Sources */,
				F83098FE23AD3F84005741DF /* UITabBarController.swift in Sources */,
				F816E11A243923B2009EE65B /* Droplet+CoreDataClass.swift in Sources */,
				F816E1102437ED21009EE65B /* BluetoothPeripheralManager+CGMBlueReaderTransmitterDelegate.swift in Sources */,
				F8B3A85B2280CCD1004BA588 /* AlertSettingsViewController.swift in Sources */,
				F8F9722E23A5915900C3F17D /* M5StackTransmitterOpCode.swift in Sources */,
				F8F9720223A5915900C3F17D /* CGMG6Transmitter.swift in Sources */,
				F816E0E22432A4D1009EE65B /* Blucon+BluetoothPeripheral.swift in Sources */,
				F897E24B23FC86CF0075E0E8 /* CGMG5TransmitterDelegate.swift in Sources */,
				F816E0F12433C31B009EE65B /* Blucon+CoreDataClass.swift in Sources */,
				F8F9723323A5915900C3F17D /* M5StackBluetoothTransmitterDelegate.swift in Sources */,
				F8B3A81B227DEC92004BA588 /* SensorsAccessor.swift in Sources */,
				F8F9721E23A5915900C3F17D /* LibreSensorState.swift in Sources */,
				F8B3A85D22821BB6004BA588 /* Int.swift in Sources */,
				F808D2CE2403292C0084B5DB /* Bubble+CoreDataProperties.swift in Sources */,
				F816E1002436734C009EE65B /* CGMGNSEntryTransmitterDelegate.swift in Sources */,
				F8C97853242AA70D00A09483 /* MiaoMiao+CoreDataClass.swift in Sources */,
				F8F9720D23A5915900C3F17D /* ResetMessage.swift in Sources */,
				F8C97856242AA86B00A09483 /* CGMMiaoMiaoTransmitterDelegate.swift in Sources */,
				F898EDF6234A8A5700BFB79B /* UInt32.swift in Sources */,
				F816E0F32433DAA9009EE65B /* BluetoothPeripheralManager+CGMBluconTransmitterDelegate.swift in Sources */,
				F8F9723223A5915900C3F17D /* M5StackReadBlePassWordTxMessage.swift in Sources */,
				F8A54AAF22D686CD00934E7A /* NightScoutBgReading.swift in Sources */,
				F8DF765323E34F4500063910 /* DexcomG5+CoreDataClass.swift in Sources */,
				F8F9720F23A5915900C3F17D /* NSData+CRC.swift in Sources */,
				F8A1585722EDB754007F5B5D /* ConstantsCoreData.swift in Sources */,
				F821CF9022AB1068005C1E43 /* DatePickerViewData.swift in Sources */,
				F8F9722623A5915900C3F17D /* BluconTransmitterOpCode.swift in Sources */,
				F8025E4E21ED450300ECF0C0 /* Double.swift in Sources */,
				F8F9723423A5915900C3F17D /* BluetoothTransmitterDelegate.swift in Sources */,
				F8F9724923A69DAE00C3F17D /* M5StickC.swift in Sources */,
				F8B3A853227F2743004BA588 /* AlertsSettingsViewController.swift in Sources */,
				F8B3A849227F090E004BA588 /* SettingsViewSpeakSettingsViewModel.swift in Sources */,
				F8BDD43F221B5BAF006EAB84 /* TextsErrorMessages.swift in Sources */,
				F8B3A7FA2278E0E8004BA588 /* SettingsViewModelProtocol.swift in Sources */,
				F85DC2F521CFE3D400B9F74A /* BgReading+CoreDataClass.swift in Sources */,
				F816E11C2439243B009EE65B /* Droplet+CoreDataProperties.swift in Sources */,
				F821CF56229BF43A005C1E43 /* AlertKind.swift in Sources */,
				F85DC2ED21CFE2F500B9F74A /* BgReading+CoreDataProperties.swift in Sources */,
				F8F9723123A5915900C3F17D /* M5StackAuthenticateTXMessage.swift in Sources */,
				F8F9721223A5915900C3F17D /* FirmwareVersionTxMessage.swift in Sources */,
				F867E2612252ADAB000FD265 /* Calibration+CoreDataProperties.swift in Sources */,
				F8025E6B21F7CD7600ECF0C0 /* UIStoryboard.swift in Sources */,
				F830991D23C2909E005741DF /* Watlaa+CoreDataProperties.swift in Sources */,
				F8F9721623A5915900C3F17D /* CGMG4xDripTransmitter.swift in Sources */,
				F821CF8122A5C814005C1E43 /* RepeatingTimer.swift in Sources */,
				F8F9722223A5915900C3F17D /* CRC.swift in Sources */,
				F89467F2249FFF8700F18424 /* LibreRawGlucoseOOPA2List.swift in Sources */,
				F821CF6F229FC280005C1E43 /* Endpoint+NightScout.swift in Sources */,
				F8F9722A23A5915900C3F17D /* TransmitterBatteryInfo.swift in Sources */,
				F878FA7D2405B3CF00BC6DA6 /* BluetoothPeripheralManager+CGMBubbleTransmitterDelegate.swift in Sources */,
				F821CF5D229BF43A005C1E43 /* NSDateFormatter.swift in Sources */,
				F8F9721B23A5915900C3F17D /* CGMMiaoMiaoTransmitter.swift in Sources */,
				F8F9721A23A5915900C3F17D /* CGMBubbleTransmitter.swift in Sources */,
				F89467F824A7C94C00F18424 /* LibreHistoricGlucoseA2.swift in Sources */,
				F8AC42A121B31F170078C348 /* xdrip.xcdatamodeld in Sources */,
				F8EA6CA921BBE3010082976B /* UniqueId.swift in Sources */,
				F8A1585122EDB597007F5B5D /* ConstantsBGGraphBuilder.swift in Sources */,
				F81D6D4822BD5F62005EFAE2 /* DexcomShareUploadManager.swift in Sources */,
				F8C9784D2428052E00A09483 /* CGMSensorType.swift in Sources */,
				F89467EE249EBBDD00F18424 /* LibreRawGlucoseWeb.swift in Sources */,
				F8A1586B22EDB967007F5B5D /* ConstantsMaster.swift in Sources */,
				F8F9723923A5928D00C3F17D /* M5StackBluetoothPeripheralViewModel.swift in Sources */,
				F8F9722B23A5915900C3F17D /* CGMTransmitterDelegate.swift in Sources */,
				F80859292364D61B00F3829D /* UserDefaults+charts.swift in Sources */,
				F8B3A7B2226A0878004BA588 /* TextsAlerts.swift in Sources */,
				F8297F46238DC4AC00D74D66 /* BluetoothPeripheralManaging.swift in Sources */,
				F8F9721423A5915900C3F17D /* AuthChallengeRxMessage.swift in Sources */,
				F8025E5421EE8D2100ECF0C0 /* Libre1Calibrator.swift in Sources */,
				F81FA00A228F53680028C70F /* TextsHomeView.swift in Sources */,
				F8E3C3AD21FE551C00907A04 /* DexcomCalibrator.swift in Sources */,
				F8C9785B242ABD9800A09483 /* BluetoothPeripheralManager+CGMMiaoMiaoTransmitterDelegate.swift in Sources */,
				F8F9723523A5915900C3F17D /* BluetoothTransmitter.swift in Sources */,
				F8F9721323A5915900C3F17D /* BatteryStatusRxMessage.swift in Sources */,
				F8E51D612448E695001C9E5A /* Bundle.swift in Sources */,
				F821CF61229BF4A2005C1E43 /* NightScoutUploadManager.swift in Sources */,
				F8F9721023A5915900C3F17D /* TransmitterVersionRxMessage.swift in Sources */,
				F8A1587122EDC865007F5B5D /* ConstantsSpeakReadingLanguages.swift in Sources */,
				F8A1585522EDB706007F5B5D /* ConstantsCalibrationAlgorithms.swift in Sources */,
				F897AAF92200F2D200CDDD10 /* CBPeripheralState.swift in Sources */,
				F8F971B623A5914D00C3F17D /* M5Stack+BluetoothPeripheral.swift in Sources */,
				F830992323C291EE005741DF /* Watlaa+BluetoothPeripheral.swift in Sources */,
				F821CF57229BF43A005C1E43 /* SnoozeParameters.swift in Sources */,
				F830992823C32A13005741DF /* TextsWatlaaView.swift in Sources */,
				F8B3A79722635A25004BA588 /* AlertEntry+CoreDataProperties.swift in Sources */,
				F830992023C291E2005741DF /* WatlaaBluetoothTransmitter.swift in Sources */,
				F8AF36152455C6F700B5977B /* ConstantsTrace.swift in Sources */,
				F8F971B723A5914D00C3F17D /* BluetoothPeripheralType.swift in Sources */,
				F80610C4222D4E4D00D8F236 /* ActionClosureable-extension.swift in Sources */,
				F8B3A835227F08AC004BA588 /* PickerViewController.swift in Sources */,
				F821CF9522ADB0D7005C1E43 /* HealthKitManager.swift in Sources */,
				F8B3A81D227DEC92004BA588 /* CalibrationsAccessor.swift in Sources */,
				F821CF9D22AEF483005C1E43 /* BGReadingSpeaker.swift in Sources */,
				F8297F4E238DCAD800D74D66 /* BluetoothPeripheralsViewController.swift in Sources */,
				F8B3A848227F090E004BA588 /* SettingsViewHealthKitSettingsViewModel.swift in Sources */,
				F8025E5021EE746400ECF0C0 /* Calibrator.swift in Sources */,
				F89467F4249FFFA700F18424 /* LibreRawGlucoseOOPA2Cotent.swift in Sources */,
				F85DC2F421CFE3D400B9F74A /* Sensor+CoreDataClass.swift in Sources */,
				F8B3A844227F090E004BA588 /* SettingsViewAlertSettingsViewModel.swift in Sources */,
				F8A1586322EDB86E007F5B5D /* ConstantsSounds.swift in Sources */,
				F8A1587322EDC893007F5B5D /* ConstantsDexcomShare.swift in Sources */,
				F8A1586F22EDC7EE007F5B5D /* ConstantsSuspensionPrevention.swift in Sources */,
				F8B3A82D227F07D6004BA588 /* SettingsNavigationController.swift in Sources */,
				F80ED2EC236F68F90005C035 /* SettingsViewM5StackBluetoothSettingsViewModel.swift in Sources */,
				F8BECB05235CE5D80060DAE1 /* GlucoseChartManager.swift in Sources */,
				F8C97850242A9FD500A09483 /* MiaoMiaoBluetoothPeripheralViewModel.swift in Sources */,
				F816E10E2437EAC9009EE65B /* BlueReader+CoreDataProperties.swift in Sources */,
				F8F9722523A5915900C3F17D /* LibreRawGlucoseData.swift in Sources */,
				F8B3A830227F085A004BA588 /* SettingsTableViewCell.swift in Sources */,
				F830991C23C2909E005741DF /* Watlaa+CoreDataClass.swift in Sources */,
				F808D2CC240328FA0084B5DB /* Bubble+CoreDataClass.swift in Sources */,
				F8A1586122EDB844007F5B5D /* ConstantsNotifications.swift in Sources */,
				F8DF765523E34FD500063910 /* DexcomG5+CoreDataProperties.swift in Sources */,
				F8F9720423A5915900C3F17D /* TransmitterVersionTxMessage.swift in Sources */,
				F8DF765C23E350B100063910 /* DexcomG5+BluetoothPeripheral.swift in Sources */,
				F8F9720323A5915900C3F17D /* CGMG5Transmitter.swift in Sources */,
				F8B3A81C227DEC92004BA588 /* AlertEntriesAccessor.swift in Sources */,
				F8A1585B22EDB7EA007F5B5D /* ConstantsDexcomG5.swift in Sources */,
				F816E0F524367132009EE65B /* GNSEntry+CoreDataProperties.swift in Sources */,
				F898EDF4234A8A3200BFB79B /* UInt16.swift in Sources */,
				F8BDD452221DEAB2006EAB84 /* TextsSettingsView.swift in Sources */,
				F8EEDD6423020FAD00D2D610 /* NoCalibrator.swift in Sources */,
				F8177023248CF78300AA3600 /* LibreSensorType.swift in Sources */,
				F8C97859242AAE7B00A09483 /* MiaoMiao+BluetoothPeripheral.swift in Sources */,
				F8EEDD5422FF685400D2D610 /* NSMutableURLRequest.swift in Sources */,
				F897AAFB2201018800CDDD10 /* String.swift in Sources */,
				F8B3A847227F090E004BA588 /* SettingsViewNightScoutSettingsViewModel.swift in Sources */,
				F8B3A79622635A25004BA588 /* AlertEntry+CoreDataClass.swift in Sources */,
				F808D2CA240325E40084B5DB /* CGMBubbleTransmitterDelegate.swift in Sources */,
				F804870C2336D90200EBDDB7 /* M5Stack+CoreDataClass.swift in Sources */,
				F825286C2443BEDC0067AF77 /* CGMG6TransmitterDelegate.swift in Sources */,
				F8C97854242AA70D00A09483 /* MiaoMiao+CoreDataProperties.swift in Sources */,
				F8F9720A23A5915900C3F17D /* DexcomTransmitterOpCode.swift in Sources */,
				F8AC425E21ADEBD60078C348 /* AppDelegate.swift in Sources */,
				F804870D2336D90200EBDDB7 /* M5Stack+CoreDataProperties.swift in Sources */,
				F8F9722F23A5915900C3F17D /* M5StackPacket.swift in Sources */,
				F897E25223FC871C0075E0E8 /* BluetoothPeripheralManager+BluetoothTransmitterDelegate.swift in Sources */,
				F821CF8E22AB090C005C1E43 /* DatePickerViewController.swift in Sources */,
				F816E12E2439E06E009EE65B /* BluetoothPeripheralManager+CGMDexcomG4TransmitterDelegate.swift in Sources */,
				F8691888239CEEFA0065B607 /* BluetoothPeripheralViewModel.swift in Sources */,
				F8297F4F238DCAD800D74D66 /* BluetoothPeripheralNavigationController.swift in Sources */,
				F8A1585322EDB602007F5B5D /* ConstantsBloodGlucose.swift in Sources */,
				F8DF766023E38FC100063910 /* BLEPeripheral+CoreDataClass.swift in Sources */,
				F80ED2EE236F68F90005C035 /* SettingsViewM5StackWiFiSettingsViewModel.swift in Sources */,
				F8A389C823203E3E0010F405 /* ConstantsM5Stack.swift in Sources */,
				F898EDEA233F53BF00BFB79B /* UIButton.swift in Sources */,
				F81F9FF822861E6D0028C70F /* KeyValueObserverTimeKeeper.swift in Sources */,
				F8B3A858227F6971004BA588 /* UISwitch.swift in Sources */,
				F830990523B94ED7005741DF /* TimeScheduleViewController.swift in Sources */,
				F8F9722123A5915900C3F17D /* LibreSensorSerialNumber.swift in Sources */,
				F8A1586722EDB8BF007F5B5D /* ConstantsHomeView.swift in Sources */,
				F8A1585922EDB7C6007F5B5D /* ConstantsDefaultAlertLevels.swift in Sources */,
				F8A54AAD22D6859200934E7A /* SlopeParameters.swift in Sources */,
				F830993023C928E0005741DF /* WatlaaBluetoothTransmitterDelegate.swift in Sources */,
				F8B3A783225D37F2004BA588 /* TextsNightScoutTestResult.swift in Sources */,
				F8025C0A21D94FD700ECF0C0 /* CBManagerState.swift in Sources */,
				F8F9722723A5915900C3F17D /* CGMBluconTransmitter.swift in Sources */,
				F8E3A2A923D906C200E5E98A /* WatchManager.swift in Sources */,
				F8B3A80A227A3D11004BA588 /* TextsAlertTypeSettings.swift in Sources */,
				F8F9721823A5915900C3F17D /* CGMBlueReaderTransmitter.swift in Sources */,
				F8177029248ED6E600AA3600 /* LibreRawGlucoseOOPData.swift in Sources */,
				F8252867243E50FE0067AF77 /* ConstantsLibre.swift in Sources */,
				F8A1586D22EDB9BE007F5B5D /* ConstantsDexcomFollower.swift in Sources */,
				F8F9720923A5915900C3F17D /* AESCrypt.m in Sources */,
				F80ED2ED236F68F90005C035 /* SettingsViewM5StackGeneralSettingsViewModel.swift in Sources */,
				F816E10A2437E7B8009EE65B /* CGMBlueReaderTransmitterDelegate.swift in Sources */,
				F8B3A850227F26F8004BA588 /* AlertTypesSettingsViewController.swift in Sources */,
				F816E0FE24367338009EE65B /* GNSEntry+BluetoothPeripheral.swift in Sources */,
				F8B3A808227A2933004BA588 /* SettingsSelectedRowAction.swift in Sources */,
				F816E0F02433C31B009EE65B /* Blucon+CoreDataProperties.swift in Sources */,
				F8E3C3AB21FE17B700907A04 /* StringProtocol.swift in Sources */,
				F8F9720723A5915900C3F17D /* AuthChallengeTxMessage.swift in Sources */,
				F8B3A78E22622954004BA588 /* AlertType+CoreDataClass.swift in Sources */,
				F821CF5A229BF43A005C1E43 /* CoreDataManager.swift in Sources */,
				F8E51D6924549E2C001C9E5A /* SettingsViewTraceSettingsViewModel.swift in Sources */,
				F85DC2F321CFE3D400B9F74A /* Calibration+CoreDataClass.swift in Sources */,
				F8AF361B245D93EE00B5977B /* Int16.swift in Sources */,
				F8E3A2AB23DA520B00E5E98A /* ConstantsWatch.swift in Sources */,
				F821CF7B22A1D359005C1E43 /* NightScoutFollowerDelegate.swift in Sources */,
				F8F9721523A5915900C3F17D /* PairRequestTxMessage.swift in Sources */,
				F8BECB12235CEA9B0060DAE1 /* TimeInterval.swift in Sources */,
				F8F9720823A5915900C3F17D /* BatteryStatusTxMessage.swift in Sources */,
				F8F9721C23A5915900C3F17D /* LibreOOPResponse.swift in Sources */,
				F81F9FFC2288C7530028C70F /* NewAlertSettingsViewController.swift in Sources */,
				F898EDF2234A8A0500BFB79B /* UInt8.swift in Sources */,
				F8DF766423E781C100063910 /* BLEPeripheralAccessor.swift in Sources */,
				F816E12124392D40009EE65B /* DropletBluetoothPeripheralViewModel.swift in Sources */,
				F816E1082437E5B9009EE65B /* BlueReader+BluetoothPeripheral.swift in Sources */,
				F8E51D67244BAE0E001C9E5A /* WatlaaBluetoothTransmitterMaster+CGMTransmitter.swift in Sources */,
				F81FA0002289E4990028C70F /* AlertSettingsViewControllerData.swift in Sources */,
				F856CE5B22EDC8E50083E436 /* ConstantsBluetoothPairing.swift in Sources */,
				F8F971B823A5914D00C3F17D /* BluetoothPeripheral.swift in Sources */,
				F8F9721723A5915900C3F17D /* CGMDroplet1Transmitter.swift in Sources */,
				F8C5EBE722F38F0E00563B5F /* Trace.swift in Sources */,
				F8B48A9422B2A705009BCC01 /* TextsSpeakReading.swift in Sources */,
				F821CF5F229BF43A005C1E43 /* ApplicationManager.swift in Sources */,
				F8B3A834227F08AC004BA588 /* PickerViewData.swift in Sources */,
				F8177025248ED4DE00AA3600 /* Libre1DerivedAlgorithmParameters.swift in Sources */,
				F808592D23677D6A00F3829D /* ChartPoint.swift in Sources */,
				F8F9722823A5915900C3F17D /* BluconUtilities.swift in Sources */,
				F8177027248ED57000AA3600 /* LibreRawGlucoseOOPA2Data.swift in Sources */,
				F8F9724723A69A8000C3F17D /* BluetoothPeripheralCategory.swift in Sources */,
				F8B3A79522635A25004BA588 /* AlertType+CoreDataProperties.swift in Sources */,
				F8B3A84C227F090E004BA588 /* SettingsViewController.swift in Sources */,
				F8F9720B23A5915900C3F17D /* SensorDataRxMessage.swift in Sources */,
				F816E10C2437EA8E009EE65B /* BlueReader+CoreDataClass.swift in Sources */,
				F8AC426021ADEBD60078C348 /* RootViewController.swift in Sources */,
				F897E25023FC871C0075E0E8 /* BluetoothPeripheralManager+CGMG5TransmitterDelegate.swift in Sources */,
				F8B3A78B225D473D004BA588 /* UIAlertController.swift in Sources */,
				F816E118243921FB009EE65B /* CGMBDropletTransmitterDelegate.swift in Sources */,
				F8F9720E23A5915900C3F17D /* AuthRequestRxMessage.swift in Sources */,
				F8BDD4242218790E006EAB84 /* UserDefaults.swift in Sources */,
				F897E25323FC871C0075E0E8 /* BluetoothPeripheralManager+WatlaaBluetoothTransmitterDelegate.swift in Sources */,
				F81D6D5222C27F18005EFAE2 /* BgReading+DexcomShare.swift in Sources */,
				F8F9723023A5915900C3F17D /* M5StackUtilities.swift in Sources */,
				F89467F0249FFF5900F18424 /* LibreRawGlucoseOOPGlucose.swift in Sources */,
				F8297F52238ECA3200D74D66 /* BluetoothPeripheralViewController.swift in Sources */,
				F816E1312439E2DD009EE65B /* DexcomG4BluetoothPeripheralViewModel.swift in Sources */,
				F821CF66229EE68B005C1E43 /* NightScoutFollowManager.swift in Sources */,
				F8F9722423A5915900C3F17D /* LibreMeasurement.swift in Sources */,
				F869188C23A044340065B607 /* TextsM5StackView.swift in Sources */,
				F8F9721F23A5915900C3F17D /* LibreOOPClient.swift in Sources */,
				F8F9722D23A5915900C3F17D /* M5StackBluetoothTransmitter.swift in Sources */,
				F808D2C8240323CA0084B5DB /* BubbleBluetoothPeripheralViewModel.swift in Sources */,
				F8F9722C23A5915900C3F17D /* GlucoseData.swift in Sources */,
				F8A389E7232ECE7E0010F405 /* SettingsViewUtilities.swift in Sources */,
				F8B3A7DF226E48C1004BA588 /* SoundPlayer.swift in Sources */,
				F816E12C2439DFBA009EE65B /* DexcomG4+CoreDataProperties.swift in Sources */,
				F897E25123FC871C0075E0E8 /* BluetoothPeripheralManager+M5StackBluetoothTransmitterDelegate.swift in Sources */,
				F8B3A820227DEC92004BA588 /* AlertTypesAccessor.swift in Sources */,
				F8F9720623A5915900C3F17D /* AuthRequestTxMessage.swift in Sources */,
				F8F9721123A5915900C3F17D /* KeepAliveTxMessage.swift in Sources */,
				F816E10524368BC3009EE65B /* BluetoothPeripheralManager+CGMGNSEntryTransmitterDelegate.swift in Sources */,
				F8B3A81E227DEC92004BA588 /* BgReadingsAccessor.swift in Sources */,
				F8E51D63244B3386001C9E5A /* MiaoMiaoResponseType.swift in Sources */,
				F816E11E24392690009EE65B /* BluetoothPeripheralManager+CGMDropletTransmitterDelegate.swift in Sources */,
				F821CF6B229FC22D005C1E43 /* Endpoint.swift in Sources */,
				F821CF58229BF43A005C1E43 /* AlertManager.swift in Sources */,
				F8297F59238EE14E00D74D66 /* TextsBluetoothPeripheralsView.swift in Sources */,
				F898EDEC233F549100BFB79B /* UIBarButtonItem.swift in Sources */,
				F816E0E42432A4FA009EE65B /* CGMBluconTransmitterDelegate.swift in Sources */,
				F8A389CF232AE2EA0010F405 /* M5StackSettingsViewController.swift in Sources */,
				F821CF5E229BF43A005C1E43 /* BgReading+NightScout.swift in Sources */,
				F8A389EB233175A10010F405 /* SettingsViewM5StackSettingsViewModel.swift in Sources */,
				F816E1242439DB63009EE65B /* DexcomG4+BluetoothPeripheral.swift in Sources */,
				F808D2D2240329E80084B5DB /* Bubble+BluetoothPeripheral.swift in Sources */,
				F8025C1321DA683400ECF0C0 /* Data.swift in Sources */,
				F825286A2443AE190067AF77 /* DexcomG6BluetoothPeripheralViewModel.swift in Sources */,
				F80859272364355F00F3829D /* ConstantsGlucoseChart.swift in Sources */,
				F825286E2443C1000067AF77 /* BluetoothPeripheralManager+CGMG6TransmitterDelegate.swift in Sources */,
				F816E10324367389009EE65B /* GNSEntryBluetoothPeripheralViewModel.swift in Sources */,
				F8E51D5D2448D8B5001C9E5A /* LoopManager.swift in Sources */,
				F8DF766D23ED9B0900063910 /* DexcomG5BluetoothPeripheralViewModel.swift in Sources */,
				F8E51D65244BA790001C9E5A /* WatlaaBluetoothPeripheralViewModel.swift in Sources */,
				F85DC2EF21CFE2F500B9F74A /* Sensor+CoreDataProperties.swift in Sources */,
				F8297F56238ED07700D74D66 /* BluetoothPeripheralManager.swift in Sources */,
				F8297F5A238EE14E00D74D66 /* TextsBluetoothPeripheralView.swift in Sources */,
				F8BECB02235CE3E20060DAE1 /* BloodGlucoseChartView.swift in Sources */,
				F8A1584D22ECA445007F5B5D /* SettingsViewDevelopmentSettingsViewModel.swift in Sources */,
				F816E12A2439DF3A009EE65B /* DexcomG4+CoreDataClass.swift in Sources */,
				F8F9723E23A593C000C3F17D /* M5StickCBluetoothPeripheralViewModel.swift in Sources */,
				F8F9722323A5915900C3F17D /* LibreDataParser.swift in Sources */,
				F8E51D5F2448E2E8001C9E5A /* ConstantsShareWithLoop.swift in Sources */,
				F816E0ED2432A55F009EE65B /* BluconBluetoothPeripheralViewModel.swift in Sources */,
				F8F9722923A5915900C3F17D /* CGMTransmitter.swift in Sources */,
				F8A389ED23342EB10010F405 /* ConstantsNightScout.swift in Sources */,
				F890E07A247687AE008FB2EC /* URL.swift in Sources */,
				F8B3A856227F28DC004BA588 /* AlertTypeSettingsViewController.swift in Sources */,
				F8A1584F22ECB281007F5B5D /* SettingsViewInfoViewModel.swift in Sources */,
				F8B3A845227F090E004BA588 /* SettingsViewDexcomSettingsViewModel.swift in Sources */,
				F8F9720C23A5915900C3F17D /* SensorDataTxMessage.swift in Sources */,
				F8DF766223E390D100063910 /* BLEPeripheral+CoreDataProperties.swift in Sources */,
				F8A1585F22EDB81E007F5B5D /* ConstantsLog.swift in Sources */,
				F8A1586522EDB89D007F5B5D /* ConstantsDefaultAlertTypeSettings.swift in Sources */,
				F816E11624391A02009EE65B /* Droplet+BluetoothPeripheral.swift in Sources */,
			);
			runOnlyForDeploymentPostprocessing = 0;
		};
/* End PBXSourcesBuildPhase section */

/* Begin PBXVariantGroup section */
		470CE1FE246802EB00D5CB74 /* BluetoothPeripheralsView.strings */ = {
			isa = PBXVariantGroup;
			children = (
				470CE1FD246802EB00D5CB74 /* es-ES */,
				470CE1FF246802F400D5CB74 /* en */,
				470CE200246803B100D5CB74 /* es-MX */,
				F86A3C6D247718C700EE7E46 /* ar */,
			);
			name = BluetoothPeripheralsView.strings;
			sourceTree = "<group>";
		};
		47503384247420A200D2260B /* BluetoothPeripheralView.strings */ = {
			isa = PBXVariantGroup;
			children = (
				47503383247420A200D2260B /* en */,
				47503385247420B000D2260B /* es-ES */,
				47503387247420BA00D2260B /* es-MX */,
				F86A3C6E247718C700EE7E46 /* ar */,
			);
			name = BluetoothPeripheralView.strings;
			sourceTree = "<group>";
		};
		F889CB71236D84AC00A81068 /* M5StackView.strings */ = {
			isa = PBXVariantGroup;
			children = (
				F889CB70236D84AC00A81068 /* en */,
				F86A3C75247718C700EE7E46 /* ar */,
			);
			name = M5StackView.strings;
			sourceTree = "<group>";
		};
		F8AC426321ADEBD60078C348 /* Main.storyboard */ = {
			isa = PBXVariantGroup;
			children = (
				F8AC426421ADEBD60078C348 /* Base */,
				F8BDD435221A0005006EAB84 /* en */,
				F8BDD43A221A096C006EAB84 /* nl */,
				F8B48AA722B2FF23009BCC01 /* es-MX */,
				F8B48AB322B2FF35009BCC01 /* es-ES */,
				F8B48ABF22B37BE5009BCC01 /* sl */,
				F8B48ACB22B37C00009BCC01 /* ru */,
				F8B48AE422B37C49009BCC01 /* pl-PL */,
				F8B48AF022B37C5B009BCC01 /* it */,
				F8B48AFC22B37C67009BCC01 /* fr */,
				F8B48B0822B37C83009BCC01 /* zh */,
				F889CB8E236D89C800A81068 /* de */,
				F86A3C7A247718C800EE7E46 /* ar */,
			);
			name = Main.storyboard;
			sourceTree = "<group>";
		};
		F8AC426821ADEBD70078C348 /* LaunchScreen.storyboard */ = {
			isa = PBXVariantGroup;
			children = (
				F8AC426921ADEBD70078C348 /* Base */,
				F8BDD439221A096C006EAB84 /* nl */,
				F8B48AA622B2FF23009BCC01 /* es-MX */,
				F8B48AB222B2FF35009BCC01 /* es-ES */,
				F8B48ABE22B37BE5009BCC01 /* sl */,
				F8B48ACA22B37C00009BCC01 /* ru */,
				F8B48AE322B37C49009BCC01 /* pl-PL */,
				F8B48AEF22B37C5A009BCC01 /* it */,
				F8B48AFB22B37C67009BCC01 /* fr */,
				F8B48B0722B37C83009BCC01 /* zh */,
				F889CB8D236D89C800A81068 /* de */,
				F86A3C79247718C800EE7E46 /* ar */,
			);
			name = LaunchScreen.storyboard;
			sourceTree = "<group>";
		};
		F8B3A788225D4473004BA588 /* NightScoutTestResult.strings */ = {
			isa = PBXVariantGroup;
			children = (
				F8B3A787225D4473004BA588 /* en */,
				F8B48AB022B2FF24009BCC01 /* es-MX */,
				F8B48ABC22B2FF36009BCC01 /* es-ES */,
				F8B48B1122B37C84009BCC01 /* zh */,
				F86A3C76247718C700EE7E46 /* ar */,
			);
			name = NightScoutTestResult.strings;
			sourceTree = "<group>";
		};
		F8B3A7B3226A0A71004BA588 /* Alerts.strings */ = {
			isa = PBXVariantGroup;
			children = (
				F8B3A7B6226A0B12004BA588 /* nl */,
				F8B48AAB22B2FF23009BCC01 /* es-MX */,
				F8B48AB722B2FF35009BCC01 /* es-ES */,
				F8B48B0C22B37C83009BCC01 /* zh */,
				475DED96244AF92A00F78473 /* en */,
				F86A3C6B247718C700EE7E46 /* ar */,
			);
			name = Alerts.strings;
			sourceTree = "<group>";
		};
		F8B3A80B227A3E97004BA588 /* AlertTypesSettingsView.strings */ = {
			isa = PBXVariantGroup;
			children = (
				F8B3A80C227A3E97004BA588 /* en */,
				F8B3A80E227A3EC8004BA588 /* nl */,
				F8B48AAC22B2FF24009BCC01 /* es-MX */,
				F8B48AB822B2FF35009BCC01 /* es-ES */,
				F8B48B0D22B37C84009BCC01 /* zh */,
				F86A3C6C247718C700EE7E46 /* ar */,
			);
			name = AlertTypesSettingsView.strings;
			sourceTree = "<group>";
		};
		F8B48A9A22B2FA66009BCC01 /* SpeakReading.strings */ = {
			isa = PBXVariantGroup;
			children = (
				F8B48A9B22B2FA66009BCC01 /* en */,
				F8B48A9D22B2FA6F009BCC01 /* nl */,
				F8B48AAA22B2FF23009BCC01 /* es-MX */,
				F8B48AB622B2FF35009BCC01 /* es-ES */,
				F8B48AC222B37BE6009BCC01 /* sl */,
				F8B48ACE22B37C01009BCC01 /* ru */,
				F8B48AE222B37C37009BCC01 /* pt-BR */,
				F8B48AE722B37C49009BCC01 /* pl-PL */,
				F8B48AF322B37C5C009BCC01 /* it */,
				F8B48AFF22B37C67009BCC01 /* fr */,
				F8B48B0B22B37C83009BCC01 /* zh */,
				F81D6D4522B67F55005EFAE2 /* pt */,
				F86A3C78247718C700EE7E46 /* ar */,
			);
			name = SpeakReading.strings;
			sourceTree = "<group>";
		};
		F8B48A9E22B2FA7B009BCC01 /* HomeView.strings */ = {
			isa = PBXVariantGroup;
			children = (
				F8B48A9F22B2FA7B009BCC01 /* en */,
				F8B48AA922B2FF23009BCC01 /* es-MX */,
				F8B48AB522B2FF35009BCC01 /* es-ES */,
				F8B48B0A22B37C83009BCC01 /* zh */,
				F86A3C73247718C700EE7E46 /* ar */,
			);
			name = HomeView.strings;
			sourceTree = "<group>";
		};
		F8B48AA222B2FA9A009BCC01 /* CalibrationRequest.strings */ = {
			isa = PBXVariantGroup;
			children = (
				F8B48AA322B2FA9A009BCC01 /* en */,
				F8B48AA822B2FF23009BCC01 /* es-MX */,
				F8B48AB422B2FF35009BCC01 /* es-ES */,
				F8B48B0922B37C83009BCC01 /* zh */,
				F86A3C6F247718C700EE7E46 /* ar */,
			);
			name = CalibrationRequest.strings;
			sourceTree = "<group>";
		};
		F8BDD436221A0349006EAB84 /* Localizable.strings */ = {
			isa = PBXVariantGroup;
			children = (
				F8BDD437221A0349006EAB84 /* en */,
				F8BDD43B221A096D006EAB84 /* nl */,
				F8B48AAF22B2FF24009BCC01 /* es-MX */,
				F8B48ABB22B2FF35009BCC01 /* es-ES */,
				F8B48AC722B37BE6009BCC01 /* sl */,
				F8B48AD322B37C01009BCC01 /* ru */,
				F8B48AEC22B37C4A009BCC01 /* pl-PL */,
				F8B48AF822B37C5C009BCC01 /* it */,
				F8B48B0422B37C67009BCC01 /* fr */,
				F8B48B1022B37C84009BCC01 /* zh */,
				F889CB97236D89C800A81068 /* de */,
				F86A3C74247718C700EE7E46 /* ar */,
			);
			name = Localizable.strings;
			sourceTree = "<group>";
		};
		F8BDD444221C9D0D006EAB84 /* Common.strings */ = {
			isa = PBXVariantGroup;
			children = (
				F8BDD443221C9D0D006EAB84 /* en */,
				F8BDD445221C9D10006EAB84 /* nl */,
				F8B48AAD22B2FF24009BCC01 /* es-MX */,
				F8B48AB922B2FF35009BCC01 /* es-ES */,
				F8B48B0E22B37C84009BCC01 /* zh */,
				F8C5EBED22F5A52400563B5F /* pt-BR */,
				F8C5EBEE22F5A52800563B5F /* pt */,
				F86A3C70247718C700EE7E46 /* ar */,
			);
			name = Common.strings;
			sourceTree = "<group>";
		};
		F8BDD44A221C9D70006EAB84 /* ErrorMessages.strings */ = {
			isa = PBXVariantGroup;
			children = (
				F8BDD449221C9D70006EAB84 /* en */,
				F8B48AAE22B2FF24009BCC01 /* es-MX */,
				F8B48ABA22B2FF35009BCC01 /* es-ES */,
				F8B48B0F22B37C84009BCC01 /* zh */,
				F86A3C72247718C700EE7E46 /* ar */,
			);
			name = ErrorMessages.strings;
			sourceTree = "<group>";
		};
		F8BDD457221DEF22006EAB84 /* SettingsViews.strings */ = {
			isa = PBXVariantGroup;
			children = (
				F8BDD456221DEF22006EAB84 /* en */,
				F8BDD458221DEF24006EAB84 /* nl */,
				F8B48AB122B2FF24009BCC01 /* es-MX */,
				F8B48ABD22B2FF36009BCC01 /* es-ES */,
				F8B48B1222B37C84009BCC01 /* zh */,
				F846CDD523046BAC00DCF016 /* pt-BR */,
				F846CDD623046BAE00DCF016 /* pt */,
				F86A3C77247718C700EE7E46 /* ar */,
				F817702A2491860F00AA3600 /* fr */,
			);
			name = SettingsViews.strings;
			sourceTree = "<group>";
		};
		F8EEDD572300136F00D2D610 /* DexcomShareTestResult.strings */ = {
			isa = PBXVariantGroup;
			children = (
				F8EEDD562300136F00D2D610 /* en */,
				F8EEDD592300138700D2D610 /* es-MX */,
				F8EEDD5A2300139000D2D610 /* es-ES */,
				F8EEDD5D2300139500D2D610 /* pt-BR */,
				F8EEDD612300139800D2D610 /* zh */,
				F8EEDD622300139A00D2D610 /* pt */,
				F86A3C71247718C700EE7E46 /* ar */,
			);
			name = DexcomShareTestResult.strings;
			sourceTree = "<group>";
		};
/* End PBXVariantGroup section */

/* Begin XCBuildConfiguration section */
		F8AC426C21ADEBD70078C348 /* Debug */ = {
			isa = XCBuildConfiguration;
			buildSettings = {
				ALWAYS_SEARCH_USER_PATHS = NO;
				CLANG_ANALYZER_LOCALIZABILITY_NONLOCALIZED = YES;
				CLANG_ANALYZER_NONNULL = YES;
				CLANG_ANALYZER_NUMBER_OBJECT_CONVERSION = YES_AGGRESSIVE;
				CLANG_CXX_LANGUAGE_STANDARD = "gnu++14";
				CLANG_CXX_LIBRARY = "libc++";
				CLANG_ENABLE_MODULES = YES;
				CLANG_ENABLE_OBJC_ARC = YES;
				CLANG_ENABLE_OBJC_WEAK = YES;
				CLANG_WARN_BLOCK_CAPTURE_AUTORELEASING = YES;
				CLANG_WARN_BOOL_CONVERSION = YES;
				CLANG_WARN_COMMA = YES;
				CLANG_WARN_CONSTANT_CONVERSION = YES;
				CLANG_WARN_DEPRECATED_OBJC_IMPLEMENTATIONS = YES;
				CLANG_WARN_DIRECT_OBJC_ISA_USAGE = YES_ERROR;
				CLANG_WARN_DOCUMENTATION_COMMENTS = YES;
				CLANG_WARN_EMPTY_BODY = YES;
				CLANG_WARN_ENUM_CONVERSION = YES;
				CLANG_WARN_INFINITE_RECURSION = YES;
				CLANG_WARN_INT_CONVERSION = YES;
				CLANG_WARN_NON_LITERAL_NULL_CONVERSION = YES;
				CLANG_WARN_OBJC_IMPLICIT_RETAIN_SELF = YES;
				CLANG_WARN_OBJC_LITERAL_CONVERSION = YES;
				CLANG_WARN_OBJC_ROOT_CLASS = YES_ERROR;
				CLANG_WARN_RANGE_LOOP_ANALYSIS = YES;
				CLANG_WARN_STRICT_PROTOTYPES = YES;
				CLANG_WARN_SUSPICIOUS_MOVE = YES;
				CLANG_WARN_UNGUARDED_AVAILABILITY = YES_AGGRESSIVE;
				CLANG_WARN_UNREACHABLE_CODE = YES;
				CLANG_WARN__DUPLICATE_METHOD_MATCH = YES;
				CODE_SIGN_IDENTITY = "iPhone Developer";
				COPY_PHASE_STRIP = NO;
				DEBUG_INFORMATION_FORMAT = dwarf;
				ENABLE_STRICT_OBJC_MSGSEND = YES;
				ENABLE_TESTABILITY = YES;
				GCC_C_LANGUAGE_STANDARD = gnu11;
				GCC_DYNAMIC_NO_PIC = NO;
				GCC_NO_COMMON_BLOCKS = YES;
				GCC_OPTIMIZATION_LEVEL = 0;
				GCC_PREPROCESSOR_DEFINITIONS = (
					"DEBUG=1",
					"$(inherited)",
				);
				GCC_WARN_64_TO_32_BIT_CONVERSION = YES;
				GCC_WARN_ABOUT_RETURN_TYPE = YES_ERROR;
				GCC_WARN_UNDECLARED_SELECTOR = YES;
				GCC_WARN_UNINITIALIZED_AUTOS = YES_AGGRESSIVE;
				GCC_WARN_UNUSED_FUNCTION = YES;
				GCC_WARN_UNUSED_VARIABLE = YES;
				IPHONEOS_DEPLOYMENT_TARGET = 12.1;
				MTL_ENABLE_DEBUG_INFO = INCLUDE_SOURCE;
				MTL_FAST_MATH = YES;
				ONLY_ACTIVE_ARCH = YES;
				SDKROOT = iphoneos;
				SWIFT_ACTIVE_COMPILATION_CONDITIONS = DEBUG;
				SWIFT_OPTIMIZATION_LEVEL = "-Onone";
			};
			name = Debug;
		};
		F8AC426D21ADEBD70078C348 /* Release */ = {
			isa = XCBuildConfiguration;
			buildSettings = {
				ALWAYS_SEARCH_USER_PATHS = NO;
				CLANG_ANALYZER_LOCALIZABILITY_NONLOCALIZED = YES;
				CLANG_ANALYZER_NONNULL = YES;
				CLANG_ANALYZER_NUMBER_OBJECT_CONVERSION = YES_AGGRESSIVE;
				CLANG_CXX_LANGUAGE_STANDARD = "gnu++14";
				CLANG_CXX_LIBRARY = "libc++";
				CLANG_ENABLE_MODULES = YES;
				CLANG_ENABLE_OBJC_ARC = YES;
				CLANG_ENABLE_OBJC_WEAK = YES;
				CLANG_WARN_BLOCK_CAPTURE_AUTORELEASING = YES;
				CLANG_WARN_BOOL_CONVERSION = YES;
				CLANG_WARN_COMMA = YES;
				CLANG_WARN_CONSTANT_CONVERSION = YES;
				CLANG_WARN_DEPRECATED_OBJC_IMPLEMENTATIONS = YES;
				CLANG_WARN_DIRECT_OBJC_ISA_USAGE = YES_ERROR;
				CLANG_WARN_DOCUMENTATION_COMMENTS = YES;
				CLANG_WARN_EMPTY_BODY = YES;
				CLANG_WARN_ENUM_CONVERSION = YES;
				CLANG_WARN_INFINITE_RECURSION = YES;
				CLANG_WARN_INT_CONVERSION = YES;
				CLANG_WARN_NON_LITERAL_NULL_CONVERSION = YES;
				CLANG_WARN_OBJC_IMPLICIT_RETAIN_SELF = YES;
				CLANG_WARN_OBJC_LITERAL_CONVERSION = YES;
				CLANG_WARN_OBJC_ROOT_CLASS = YES_ERROR;
				CLANG_WARN_RANGE_LOOP_ANALYSIS = YES;
				CLANG_WARN_STRICT_PROTOTYPES = YES;
				CLANG_WARN_SUSPICIOUS_MOVE = YES;
				CLANG_WARN_UNGUARDED_AVAILABILITY = YES_AGGRESSIVE;
				CLANG_WARN_UNREACHABLE_CODE = YES;
				CLANG_WARN__DUPLICATE_METHOD_MATCH = YES;
				CODE_SIGN_IDENTITY = "iPhone Developer";
				COPY_PHASE_STRIP = NO;
				DEBUG_INFORMATION_FORMAT = "dwarf-with-dsym";
				ENABLE_NS_ASSERTIONS = NO;
				ENABLE_STRICT_OBJC_MSGSEND = YES;
				GCC_C_LANGUAGE_STANDARD = gnu11;
				GCC_NO_COMMON_BLOCKS = YES;
				GCC_WARN_64_TO_32_BIT_CONVERSION = YES;
				GCC_WARN_ABOUT_RETURN_TYPE = YES_ERROR;
				GCC_WARN_UNDECLARED_SELECTOR = YES;
				GCC_WARN_UNINITIALIZED_AUTOS = YES_AGGRESSIVE;
				GCC_WARN_UNUSED_FUNCTION = YES;
				GCC_WARN_UNUSED_VARIABLE = YES;
				IPHONEOS_DEPLOYMENT_TARGET = 12.1;
				MTL_ENABLE_DEBUG_INFO = NO;
				MTL_FAST_MATH = YES;
				SDKROOT = iphoneos;
				SWIFT_COMPILATION_MODE = wholemodule;
				SWIFT_OPTIMIZATION_LEVEL = "-O";
				VALIDATE_PRODUCT = YES;
			};
			name = Release;
		};
		F8AC426F21ADEBD70078C348 /* Debug */ = {
			isa = XCBuildConfiguration;
			baseConfigurationReference = 148E05A6AF0290AE5815B0F9 /* Pods-xdrip.debug.xcconfig */;
			buildSettings = {
				APP_GROUP_IDENTIFIER = "group.com.$(TeamIdentifierPrefix)loopkit.LoopGroup";
				ASSETCATALOG_COMPILER_APPICON_NAME = AppIcon;
				CLANG_ENABLE_MODULES = YES;
				CODE_SIGN_ENTITLEMENTS = xdrip/xdrip.entitlements;
				CODE_SIGN_IDENTITY = "Apple Development";
				CODE_SIGN_STYLE = Automatic;
				CURRENT_PROJECT_VERSION = 3009;
				DEVELOPMENT_TEAM = RNX44PP998;
				INFOPLIST_FILE = "$(SRCROOT)/xdrip/Supporting Files/Info.plist";
				IPHONEOS_DEPLOYMENT_TARGET = 10.0;
				LD_RUNPATH_SEARCH_PATHS = (
					"$(inherited)",
					"@executable_path/Frameworks",
				);
<<<<<<< HEAD
				MARKETING_VERSION = 4.1.2;
				PRODUCT_BUNDLE_IDENTIFIER = net.johandegraeve.xdripswift;
=======
				MARKETING_VERSION = 4.0.1;
				PRODUCT_BUNDLE_IDENTIFIER = net.johandegraeve.xdriptest;
>>>>>>> f0341334
				PRODUCT_NAME = "$(TARGET_NAME)";
				PROVISIONING_PROFILE_SPECIFIER = "";
				SWIFT_OBJC_BRIDGING_HEADER = "xdrip/xdrip-Bridging-Header.h";
				SWIFT_OPTIMIZATION_LEVEL = "-Onone";
				SWIFT_VERSION = 5.0;
				TARGETED_DEVICE_FAMILY = "1,2";
			};
			name = Debug;
		};
		F8AC427021ADEBD70078C348 /* Release */ = {
			isa = XCBuildConfiguration;
			baseConfigurationReference = E2648F65F347D56D7DFFFAB7 /* Pods-xdrip.release.xcconfig */;
			buildSettings = {
				APP_GROUP_IDENTIFIER = "group.com.$(TeamIdentifierPrefix)loopkit.LoopGroup";
				ASSETCATALOG_COMPILER_APPICON_NAME = AppIcon;
				CLANG_ENABLE_MODULES = YES;
				CODE_SIGN_ENTITLEMENTS = xdrip/xdrip.entitlements;
				CODE_SIGN_IDENTITY = "Apple Development";
				CODE_SIGN_STYLE = Automatic;
				CURRENT_PROJECT_VERSION = 3009;
				DEVELOPMENT_TEAM = RNX44PP998;
				INFOPLIST_FILE = "$(SRCROOT)/xdrip/Supporting Files/Info.plist";
				IPHONEOS_DEPLOYMENT_TARGET = 10.0;
				LD_RUNPATH_SEARCH_PATHS = (
					"$(inherited)",
					"@executable_path/Frameworks",
				);
<<<<<<< HEAD
				MARKETING_VERSION = 4.1.2;
				PRODUCT_BUNDLE_IDENTIFIER = net.johandegraeve.xdripswift;
=======
				MARKETING_VERSION = 4.0.1;
				PRODUCT_BUNDLE_IDENTIFIER = net.johandegraeve.xdriptest;
>>>>>>> f0341334
				PRODUCT_NAME = "$(TARGET_NAME)";
				PROVISIONING_PROFILE_SPECIFIER = "";
				SWIFT_OBJC_BRIDGING_HEADER = "xdrip/xdrip-Bridging-Header.h";
				SWIFT_VERSION = 5.0;
				TARGETED_DEVICE_FAMILY = "1,2";
			};
			name = Release;
		};
/* End XCBuildConfiguration section */

/* Begin XCConfigurationList section */
		F8AC425521ADEBD60078C348 /* Build configuration list for PBXProject "xdrip" */ = {
			isa = XCConfigurationList;
			buildConfigurations = (
				F8AC426C21ADEBD70078C348 /* Debug */,
				F8AC426D21ADEBD70078C348 /* Release */,
			);
			defaultConfigurationIsVisible = 0;
			defaultConfigurationName = Release;
		};
		F8AC426E21ADEBD70078C348 /* Build configuration list for PBXNativeTarget "xdrip" */ = {
			isa = XCConfigurationList;
			buildConfigurations = (
				F8AC426F21ADEBD70078C348 /* Debug */,
				F8AC427021ADEBD70078C348 /* Release */,
			);
			defaultConfigurationIsVisible = 0;
			defaultConfigurationName = Release;
		};
/* End XCConfigurationList section */

/* Begin XCVersionGroup section */
		F8AC429F21B31F160078C348 /* xdrip.xcdatamodeld */ = {
			isa = XCVersionGroup;
			children = (
				F8DF765123E34E6A00063910 /* xdrip v11.xcdatamodel */,
				F8DF764E23DCF64F00063910 /* xdrip v10.xcdatamodel */,
				F830991523C28E79005741DF /* xdrip v9.xcdatamodel */,
				F830990323B3928E005741DF /* xdrip v8.xcdatamodel */,
				F8F9724523A699CE00C3F17D /* xdrip v7.xcdatamodel */,
				F8EBB030239701DA0058B0D4 /* xdrip v6.xcdatamodel */,
				F8297F41238C3A6400D74D66 /* xdrip v5.xcdatamodel */,
				F889CB9D236D8EEC00A81068 /* xdrip v4.xcdatamodel */,
				F898EDF0234A494C00BFB79B /* xdrip v3.xcdatamodel */,
				F85C4A93233632EC00D6A86F /* xdrip v2.xcdatamodel */,
				F8AC42A021B31F160078C348 /* xdrip.xcdatamodel */,
			);
			currentVersion = F8DF765123E34E6A00063910 /* xdrip v11.xcdatamodel */;
			path = xdrip.xcdatamodeld;
			sourceTree = "<group>";
			versionGroupType = wrapper.xcdatamodel;
		};
/* End XCVersionGroup section */
	};
	rootObject = F8AC425221ADEBD60078C348 /* Project object */;
}<|MERGE_RESOLUTION|>--- conflicted
+++ resolved
@@ -391,14 +391,11 @@
 		F816E12B2439DFBA009EE65B /* DexcomG4+CoreDataProperties.swift */ = {isa = PBXFileReference; lastKnownFileType = sourcecode.swift; path = "DexcomG4+CoreDataProperties.swift"; sourceTree = "<group>"; };
 		F816E12D2439E06E009EE65B /* BluetoothPeripheralManager+CGMDexcomG4TransmitterDelegate.swift */ = {isa = PBXFileReference; lastKnownFileType = sourcecode.swift; path = "BluetoothPeripheralManager+CGMDexcomG4TransmitterDelegate.swift"; sourceTree = "<group>"; };
 		F816E1302439E2DD009EE65B /* DexcomG4BluetoothPeripheralViewModel.swift */ = {isa = PBXFileReference; lastKnownFileType = sourcecode.swift; path = DexcomG4BluetoothPeripheralViewModel.swift; sourceTree = "<group>"; };
-<<<<<<< HEAD
 		F817702A2491860F00AA3600 /* fr */ = {isa = PBXFileReference; lastKnownFileType = text.plist.strings; name = fr; path = fr.lproj/SettingsViews.strings; sourceTree = "<group>"; };
-=======
 		F8177022248CF78300AA3600 /* LibreSensorType.swift */ = {isa = PBXFileReference; lastKnownFileType = sourcecode.swift; path = LibreSensorType.swift; sourceTree = "<group>"; };
 		F8177024248ED4DE00AA3600 /* Libre1DerivedAlgorithmParameters.swift */ = {isa = PBXFileReference; lastKnownFileType = sourcecode.swift; path = Libre1DerivedAlgorithmParameters.swift; sourceTree = "<group>"; };
 		F8177026248ED57000AA3600 /* LibreRawGlucoseOOPA2Data.swift */ = {isa = PBXFileReference; lastKnownFileType = sourcecode.swift; path = LibreRawGlucoseOOPA2Data.swift; sourceTree = "<group>"; };
 		F8177028248ED6E600AA3600 /* LibreRawGlucoseOOPData.swift */ = {isa = PBXFileReference; lastKnownFileType = sourcecode.swift; path = LibreRawGlucoseOOPData.swift; sourceTree = "<group>"; };
->>>>>>> f0341334
 		F81D6D4522B67F55005EFAE2 /* pt */ = {isa = PBXFileReference; lastKnownFileType = text.plist.strings; name = pt; path = pt.lproj/SpeakReading.strings; sourceTree = "<group>"; };
 		F81D6D4722BD5F62005EFAE2 /* DexcomShareUploadManager.swift */ = {isa = PBXFileReference; lastKnownFileType = sourcecode.swift; path = DexcomShareUploadManager.swift; sourceTree = "<group>"; };
 		F81D6D4D22BFC762005EFAE2 /* TextsDexcomShareTestResult.swift */ = {isa = PBXFileReference; lastKnownFileType = sourcecode.swift; path = TextsDexcomShareTestResult.swift; sourceTree = "<group>"; };
@@ -2819,13 +2816,8 @@
 					"$(inherited)",
 					"@executable_path/Frameworks",
 				);
-<<<<<<< HEAD
 				MARKETING_VERSION = 4.1.2;
 				PRODUCT_BUNDLE_IDENTIFIER = net.johandegraeve.xdripswift;
-=======
-				MARKETING_VERSION = 4.0.1;
-				PRODUCT_BUNDLE_IDENTIFIER = net.johandegraeve.xdriptest;
->>>>>>> f0341334
 				PRODUCT_NAME = "$(TARGET_NAME)";
 				PROVISIONING_PROFILE_SPECIFIER = "";
 				SWIFT_OBJC_BRIDGING_HEADER = "xdrip/xdrip-Bridging-Header.h";
@@ -2853,13 +2845,8 @@
 					"$(inherited)",
 					"@executable_path/Frameworks",
 				);
-<<<<<<< HEAD
 				MARKETING_VERSION = 4.1.2;
 				PRODUCT_BUNDLE_IDENTIFIER = net.johandegraeve.xdripswift;
-=======
-				MARKETING_VERSION = 4.0.1;
-				PRODUCT_BUNDLE_IDENTIFIER = net.johandegraeve.xdriptest;
->>>>>>> f0341334
 				PRODUCT_NAME = "$(TARGET_NAME)";
 				PROVISIONING_PROFILE_SPECIFIER = "";
 				SWIFT_OBJC_BRIDGING_HEADER = "xdrip/xdrip-Bridging-Header.h";
