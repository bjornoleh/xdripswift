--- conflicted
+++ resolved
@@ -4490,11 +4490,7 @@
 				CLANG_ENABLE_MODULES = YES;
 				CODE_SIGN_ENTITLEMENTS = "$(XDRIP_ENTITLEMENTS_DEBUG)";
 				CODE_SIGN_IDENTITY = "$(XDRIP_CODE_SIGN_IDENTITY_DEBUG)";
-<<<<<<< HEAD
 				CODE_SIGN_STYLE = "$(XDRIP_CODE_SIGN_STYLE)";
-=======
-				CODE_SIGN_STYLE = Automatic;
->>>>>>> 1535a341
 				DEVELOPMENT_TEAM = "$(XDRIP_DEVELOPMENT_TEAM)";
 				INFOPLIST_FILE = "$(SRCROOT)/xdrip/Supporting Files/Info.plist";
 				IPHONEOS_DEPLOYMENT_TARGET = 12.0;
@@ -4523,11 +4519,7 @@
 				CLANG_ENABLE_MODULES = YES;
 				CODE_SIGN_ENTITLEMENTS = "$(XDRIP_ENTITLEMENTS_RELEASE)";
 				CODE_SIGN_IDENTITY = "$(XDRIP_CODE_SIGN_IDENTITY_RELEASE)";
-<<<<<<< HEAD
 				CODE_SIGN_STYLE = "$(XDRIP_CODE_SIGN_STYLE)";
-=======
-				CODE_SIGN_STYLE = Automatic;
->>>>>>> 1535a341
 				DEVELOPMENT_TEAM = "$(XDRIP_DEVELOPMENT_TEAM)";
 				INFOPLIST_FILE = "$(SRCROOT)/xdrip/Supporting Files/Info.plist";
 				IPHONEOS_DEPLOYMENT_TARGET = 12.0;
