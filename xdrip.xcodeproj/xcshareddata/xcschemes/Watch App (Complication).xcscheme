<?xml version="1.0" encoding="UTF-8"?>
<Scheme
   LastUpgradeVersion = "1310"
   version = "2.0">
   <BuildAction
      parallelizeBuildables = "YES"
      buildImplicitDependencies = "YES">
      <BuildActionEntries>
         <BuildActionEntry
            buildForTesting = "YES"
            buildForRunning = "YES"
            buildForProfiling = "YES"
            buildForArchiving = "YES"
            buildForAnalyzing = "YES">
            <BuildableReference
               BuildableIdentifier = "primary"
               BlueprintIdentifier = "470B6185270C448000561E56"
               BuildableName = "xDrip4iO5.app"
               BlueprintName = "Watch App"
               ReferencedContainer = "container:xdrip.xcodeproj">
            </BuildableReference>
         </BuildActionEntry>
         <BuildActionEntry
            buildForTesting = "YES"
            buildForRunning = "YES"
            buildForProfiling = "YES"
            buildForArchiving = "YES"
            buildForAnalyzing = "YES">
            <BuildableReference
               BuildableIdentifier = "primary"
               BlueprintIdentifier = "F8AC425921ADEBD60078C348"
               BuildableName = "xdrip.app"
               BlueprintName = "xdrip"
               ReferencedContainer = "container:xdrip.xcodeproj">
            </BuildableReference>
         </BuildActionEntry>
      </BuildActionEntries>
   </BuildAction>
   <TestAction
      buildConfiguration = "Debug"
      selectedDebuggerIdentifier = "Xcode.DebuggerFoundation.Debugger.LLDB"
      selectedLauncherIdentifier = "Xcode.DebuggerFoundation.Launcher.LLDB"
      shouldUseLaunchSchemeArgsEnv = "YES">
      <Testables>
      </Testables>
   </TestAction>
   <LaunchAction
      buildConfiguration = "Debug"
      selectedDebuggerIdentifier = "Xcode.DebuggerFoundation.Debugger.LLDB"
      selectedLauncherIdentifier = "Xcode.DebuggerFoundation.Launcher.LLDB"
      launchStyle = "0"
      useCustomWorkingDirectory = "NO"
      ignoresPersistentStateOnLaunch = "NO"
      debugDocumentVersioning = "YES"
      debugServiceExtension = "internal"
      allowLocationSimulation = "YES"
      launchAutomaticallySubstyle = "32">
      <BuildableProductRunnable
         runnableDebuggingMode = "0">
         <BuildableReference
            BuildableIdentifier = "primary"
            BlueprintIdentifier = "470B6185270C448000561E56"
            BuildableName = "xDrip4iOS.app"
            BlueprintName = "Watch App"
            ReferencedContainer = "container:xdrip.xcodeproj">
         </BuildableReference>
      </BuildableProductRunnable>
   </LaunchAction>
   <ProfileAction
      buildConfiguration = "Release"
      shouldUseLaunchSchemeArgsEnv = "YES"
      savedToolIdentifier = ""
      useCustomWorkingDirectory = "NO"
      debugDocumentVersioning = "YES"
      launchAutomaticallySubstyle = "32">
      <BuildableProductRunnable
         runnableDebuggingMode = "0">
         <BuildableReference
            BuildableIdentifier = "primary"
            BlueprintIdentifier = "470B6185270C448000561E56"
            BuildableName = "xDrip4iOS.app"
            BlueprintName = "Watch App"
            ReferencedContainer = "container:xdrip.xcodeproj">
         </BuildableReference>
<<<<<<< HEAD
      </RemoteRunnable>
      <MacroExpansion>
         <BuildableReference
            BuildableIdentifier = "primary"
            BlueprintIdentifier = "470B6185270C448000561E56"
            BuildableName = "xDrip4iOS.app"
            BlueprintName = "Watch App"
            ReferencedContainer = "container:xdrip.xcodeproj">
         </BuildableReference>
      </MacroExpansion>
=======
      </BuildableProductRunnable>
>>>>>>> 103a019f
   </ProfileAction>
   <AnalyzeAction
      buildConfiguration = "Debug">
   </AnalyzeAction>
   <ArchiveAction
      buildConfiguration = "Release"
      revealArchiveInOrganizer = "YES">
   </ArchiveAction>
</Scheme><|MERGE_RESOLUTION|>--- conflicted
+++ resolved
@@ -82,20 +82,7 @@
             BlueprintName = "Watch App"
             ReferencedContainer = "container:xdrip.xcodeproj">
          </BuildableReference>
-<<<<<<< HEAD
-      </RemoteRunnable>
-      <MacroExpansion>
-         <BuildableReference
-            BuildableIdentifier = "primary"
-            BlueprintIdentifier = "470B6185270C448000561E56"
-            BuildableName = "xDrip4iOS.app"
-            BlueprintName = "Watch App"
-            ReferencedContainer = "container:xdrip.xcodeproj">
-         </BuildableReference>
-      </MacroExpansion>
-=======
       </BuildableProductRunnable>
->>>>>>> 103a019f
    </ProfileAction>
    <AnalyzeAction
       buildConfiguration = "Debug">
