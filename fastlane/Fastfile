--- conflicted
+++ resolved
@@ -55,17 +55,11 @@
       type: "appstore",
       git_basic_authorization: Base64.strict_encode64("#{GITHUB_REPOSITORY_OWNER}:#{GH_PAT}"),
       app_identifier: [
-<<<<<<< HEAD
         "com.#{TEAMID}.xdripswift2",
-        "com.#{TEAMID}.xdripswift2.xDrip4iOS-Widget",
-        "com.#{TEAMID}.xdripswift2.watchkitapp"
-=======
-        "com.#{TEAMID}.xdripswift",
-        "com.#{TEAMID}.xdripswift.xDripWidget",
-        "com.#{TEAMID}.xdripswift.watchkitapp",
-        "com.#{TEAMID}.xdripswift.watchkitapp.xDripWatchComplication",
-        "com.#{TEAMID}.xdripswift.xDripNotificationContextExtension"
->>>>>>> fec10058
+        "com.#{TEAMID}.xdripswift2.xDripWidget",
+        "com.#{TEAMID}.xdripswift2.watchkitapp",
+        "com.#{TEAMID}.xdripswift2.watchkitapp.xDripWatchComplication",
+        "com.#{TEAMID}.xdripswift2.xDripNotificationContextExtension"
       ]
     )
 
@@ -94,11 +88,7 @@
 
     update_code_signing_settings(
       path: "#{GITHUB_WORKSPACE}/xdrip.xcodeproj",
-<<<<<<< HEAD
-      profile_name: mapping["com.#{TEAMID}.xdripswift2.xDrip4iOS-Widget"],
-=======
-      profile_name: mapping["com.#{TEAMID}.xdripswift.xDripWidget"],
->>>>>>> fec10058
+      profile_name: mapping["com.#{TEAMID}.xdripswift2.xDripWidget"],
       code_sign_identity: "iPhone Distribution",
       targets: ["xDrip Widget Extension"]
     )
@@ -112,14 +102,14 @@
     
     update_code_signing_settings(
       path: "#{GITHUB_WORKSPACE}/xdrip.xcodeproj",
-      profile_name: mapping["com.#{TEAMID}.xdripswift.watchkitapp.xDripWatchComplication"],
+      profile_name: mapping["com.#{TEAMID}.xdripswift2.watchkitapp.xDripWatchComplication"],
       code_sign_identity: "iPhone Distribution",
       targets: ["xDrip Watch Complication Extension"]
     )
     
     update_code_signing_settings(
       path: "#{GITHUB_WORKSPACE}/xdrip.xcodeproj",
-      profile_name: mapping["com.#{TEAMID}.xdripswift.xDripNotificationContextExtension"],
+      profile_name: mapping["com.#{TEAMID}.xdripswift2.xDripNotificationContextExtension"],
       code_sign_identity: "iPhone Distribution",
       targets: ["xDrip Notification Context Extension"]
     )
@@ -178,27 +168,19 @@
       Spaceship::ConnectAPI::BundleIdCapability::Type::HEALTHKIT
     ])
 
-<<<<<<< HEAD
-    configure_bundle_id("xDrip4iOS Widget", "com.#{TEAMID}.xdripswift2.xDrip4iOS-Widget", [
-      Spaceship::ConnectAPI::BundleIdCapability::Type::APP_GROUPS
-    ])
-    
-    configure_bundle_id("Watch App", "com.#{TEAMID}.xdripswift2.watchkitapp", [
-=======
-    configure_bundle_id("xDrip Widget Extension", "com.#{TEAMID}.xdripswift.xDripWidget", [
-      Spaceship::ConnectAPI::BundleIdCapability::Type::APP_GROUPS
-    ])
-    
-    configure_bundle_id("xDrip Watch App", "com.#{TEAMID}.xdripswift.watchkitapp", [
-      Spaceship::ConnectAPI::BundleIdCapability::Type::APP_GROUPS
-    ])
-    
-    configure_bundle_id("xDrip Watch Complication Extension", "com.#{TEAMID}.xdripswift.watchkitapp.xDripWatchComplication", [
-      Spaceship::ConnectAPI::BundleIdCapability::Type::APP_GROUPS
-    ])
-    
-    configure_bundle_id("xDrip Notification Context Extension", "com.#{TEAMID}.xdripswift.xDripNotificationContextExtension", [
->>>>>>> fec10058
+    configure_bundle_id("xDrip Widget Extension", "com.#{TEAMID}.xdripswift2.xDripWidget", [
+      Spaceship::ConnectAPI::BundleIdCapability::Type::APP_GROUPS
+    ])
+    
+    configure_bundle_id("xDrip Watch App", "com.#{TEAMID}.xdripswift2.watchkitapp", [
+      Spaceship::ConnectAPI::BundleIdCapability::Type::APP_GROUPS
+    ])
+    
+    configure_bundle_id("xDrip Watch Complication Extension", "com.#{TEAMID}.xdripswift2.watchkitapp.xDripWatchComplication", [
+      Spaceship::ConnectAPI::BundleIdCapability::Type::APP_GROUPS
+    ])
+    
+    configure_bundle_id("xDrip Notification Context Extension", "com.#{TEAMID}.xdripswift2.xDripNotificationContextExtension", [
       Spaceship::ConnectAPI::BundleIdCapability::Type::APP_GROUPS
     ])
     
@@ -221,17 +203,11 @@
       force: true,
       git_basic_authorization: Base64.strict_encode64("#{GITHUB_REPOSITORY_OWNER}:#{GH_PAT}"),
       app_identifier: [
-<<<<<<< HEAD
         "com.#{TEAMID}.xdripswift2",
-        "com.#{TEAMID}.xdripswift2.xDrip4iOS-Widget",
-        "com.#{TEAMID}.xdripswift2.watchkitapp"
-=======
-        "com.#{TEAMID}.xdripswift",
-        "com.#{TEAMID}.xdripswift.xDripWidget",
-        "com.#{TEAMID}.xdripswift.watchkitapp",
-        "com.#{TEAMID}.xdripswift.watchkitapp.xDripWatchComplication",
-        "com.#{TEAMID}.xdripswift.xDripNotificationContextExtension"
->>>>>>> fec10058
+        "com.#{TEAMID}.xdripswift2.xDripWidget",
+        "com.#{TEAMID}.xdripswift2.watchkitapp",
+        "com.#{TEAMID}.xdripswift2.watchkitapp.xDripWatchComplication",
+        "com.#{TEAMID}.xdripswift2.xDripNotificationContextExtension"
       ]
     )
   end
